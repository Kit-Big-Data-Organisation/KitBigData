from unittest.mock import MagicMock, patch
import pandas as pd
import pytest
from collections import Counter

from projet_kbd.data_analyzer import DataAnalyzer


@pytest.fixture
def mock_engine():
    """Mock l'objet SQLAlchemy engine."""
    return MagicMock()


@pytest.fixture
def sample_data():
    return pd.DataFrame(
        {
            "id": [1, 2, 3, 4, 5, 6, 7],
            "year": [2005, 2005, 2007, 2007, 2009, 2010, 2010],
            "submitted": [
                "2020-01-10",
                "2020-03-15",
                "2021-05-20",
                "2021-07-30",
                "2022-09-10",
                "2022-12-01",
                "2023-01-15",
            ],
            "date": [
                "2020-01-15",
                "2020-03-20",
                "2021-05-25",
                "2021-08-01",
                "2022-09-15",
                "2023-01-10",
                "2023-01-20",
            ],
            "rating": [4.0, 5.0, 3.0, 4.5, 5.0, 2.0, 3.5],
            "minutes": [30, 45, 15, 60, 20, 50, 25],
            "tags": [
                "['30-minutes-or-less', 'main-dish']",
                "['4-hours-or-less', 'soups-stews']",
                "['15-minutes-or-less', 'desserts']",
                "['60-minutes-or-less', 'appetizers']",
                "['15-minutes-or-less', 'salads']",
                "['4-hours-or-less', 'side-dishes']",
                "['30-minutes-or-less', 'snacks']",
            ],
            "n_steps": [1000, 1200, 800, 1000, 1500, 900, 1100],
            "interactions": ["abc", "abc", "abc", "abc", "abc", 100, 200],
        }
    )


def sample_data_oils():
    """
    Fixture providing sample data for oil analysis.

    Returns
    -------
    pd.DataFrame
        A DataFrame containing sample data with columns 'id', 'year', and
        'ingredients'.
    """
    return pd.DataFrame(
        {
<<<<<<< HEAD
            "id": [1, 2, 3, 4],
            "year": [2002, 2002, 2003, 2003],
            "ingredients": [
                "['olive oil', 'salt']",
                "['vegetable oil', 'pepper']",
                "['olive oil', 'garlic']",
                "['extra virgin olive oil', 'pepper']",
            ],
        }
    )

=======
            'id': [1, 2, 3, 4],
            'year': [2002, 2002, 2003, 2003],
            'ingredients': ["['olive oil', 'salt']",
                            "['vegetable oil', 'pepper']",
                            "['olive oil', 'garlic']",
                            "['extra virgin olive oil', 'pepper']"]
        })
>>>>>>> c5eddc3c


@pytest.fixture
def sample_data_word_count_over_time():
    """Provides sample data including necessary columns and mock comments."""
    return pd.DataFrame({
        "year": [2005, 2006, 2007, 2008],
        "comments": [
            "This is a test comment test",
            "Another test comment",
            "More comments here",
            "Final comment test"
        ]
    })


@pytest.fixture
def sample_data_rating_evolution():
    """Generate sample data for testing."""
    return pd.DataFrame({
        "date": pd.date_range(start="2001-01-01", periods=10, freq='Y'),
        "rating": [3, 4, 5, 3, 4, 2, 5, 3, 4, 5]
    })


@patch("projet_kbd.data_analyzer.pd.read_sql_table")
def test_analyze_oils_data_found_in_database(mock_read_sql_table):
    """
    Test the `analyze_oils` method when data is found in the database.

    This test ensures that the method correctly retrieves and returns the
    existing data from the database.

    Parameters
    ----------
    mock_read_sql_table : MagicMock
        Mock for `pd.read_sql_table` to simulate reading from the database.

    Assertions
    ----------
    - The resulting DataFrame matches the mock data found in the database.
    - The function reads the data from the database table `oils_dataframe`.
    """
    # Simulate data being found in the database
    mock_existing_data = pd.DataFrame(
        {
            "Year": [2002, 2003],
            "Oil Type": ["olive oil", "vegetable oil"],
            "Proportion": [0.7, 0.3],
        }
    )
    mock_read_sql_table.return_value = mock_existing_data

    # Initialize the analyzer
    analyzer = DataAnalyzer(data=sample_data_oils())

    # Call the method
    result = analyzer.analyze_oils(mock_engine)

    # Verify it returned the database data
    pd.testing.assert_frame_equal(result, mock_existing_data)
    mock_read_sql_table.assert_called_once_with(
<<<<<<< HEAD
        "oils_dataframe", con=mock_engine
=======
        'oils_dataframe', con=mock_engine
>>>>>>> c5eddc3c
    )

    # Stop the mock
    patch.stopall()


def test_normalize_proportions():
    """
    Test the normalization of oil proportions per year.

    This test ensures that the proportions of different oils are correctly
    normalized for each year without modifying the original dictionary during
    iteration.

    Assertions
    ----------
    - The normalized proportions match the expected values for each year.
    """
    # Simulate internal normalization logic
    year_oil = {
        2002: {"olive oil": 3, "vegetable oil": 1},
        2003: {"olive oil": 2, "extra virgin olive oil": 2},
    }

    # Normalize proportions without modifying the dictionary while iterating
    normalized_year_oil = {}
    for year, oils in year_oil.items():
        total = sum(oils.values())
        normalized_year_oil[year] = {
            oil: count / total for oil, count in oils.items()
        }

    expected_normalized = {
        2002: {"olive oil": 0.75, "vegetable oil": 0.25},
        2003: {"olive oil": 0.5, "extra virgin olive oil": 0.5},
    }

    assert normalized_year_oil == expected_normalized


def test_group_interactions_year():
    """
    Test the `group_interactions_year` method.

    This test ensures that the method correctly groups interactions by year
    and counts the number of interactions per year.

    Assertions
    ----------
    - The indices of the resulting group match the expected years.
    - The values of the resulting group match the expected counts of reviews
      per year.
    """
    # Sample dataset
    sample_data = pd.DataFrame(
        {
            "id": [1, 2, 3, 4, 5],
            "year": [2002, 2002, 2003, 2003, 2003],
            "review": ["Review1", "Review2", "Review3", "Review4", "Review5"],
        }
    )

    # Initialize the analyzer with sample data
    analyzer = DataAnalyzer(data=sample_data)

    # Call the method
    indices, values = analyzer.group_interactions_year()

    # Expected output
    expected_indices = pd.Index([2002, 2003])  # Years with reviews
    expected_values = [2, 3]  # Review counts per year

    # Validate the output
    assert all(indices == expected_indices)
    assert all(values == expected_values)


def test_group_recipes_year():
    """
    Test the `group_recipes_year` method.

    This test ensures that the method correctly groups recipes by year and
    counts the number of unique recipes per year.

    Assertions
    ----------
    - The indices of the resulting group match the expected unique years.
    - The values of the resulting group match the expected counts of unique
      recipes per year.
    """
    # Sample dataset
    sample_data = pd.DataFrame(
        {
            "id": [1, 2, 3, 1, 4, 5],  # Recipe IDs
            "year": [2002, 2002, 2003, 2003, 2003, 2004],  # Years
        }
    )

    # Initialize the analyzer with sample data
    analyzer = DataAnalyzer(data=sample_data)

    # Call the method
    indices, values = analyzer.group_recipes_year()

    # Expected output
    expected_indices = pd.Index([2002, 2003, 2004])  # Unique years
    expected_values = [2, 3, 1]  # Unique recipe counts per year

    # Validate the output
    assert all(indices == expected_indices)
    assert all(values == expected_values)


def test_get_tags():
    """
    Test the `get_tags` method.

    This test ensures that the method correctly retrieves and counts the tags
    for recipes in a given year.

    Assertions
    ----------
    - The resulting Counter matches the expected tag counts for the specified
      year.
    """
    # Sample dataset
    sample_data = pd.DataFrame(
        {
            "id": [1, 2, 3, 4],
            "year": [2002, 2002, 2003, 2003],
            "tags": [
                "['quick', 'easy', 'main course']",
                "['quick', 'healthy', 'snack']",
                "['dessert', 'sweet']",
                "['healthy', 'snack', 'sweet']",
            ],
        }
    )

    # Initialize the analyzer with sample data
    analyzer = DataAnalyzer(data=sample_data)

    # Call the method for the year 2002
    result = analyzer.get_tags(2002)

    # Expected output
    expected_tags = Counter(
        {"quick": 2, "easy": 1, "main course": 1, "healthy": 1, "snack": 1}
    )

    # Validate the result
    assert result == expected_tags


def test_get_top_tags():
    """
    Test the `get_top_tags` method.

    This test ensures that the method correctly retrieves and counts the top
    tags for recipes in a given year.

    Assertions
    ----------
    - The resulting dictionary matches the expected top tags and their counts
      for the specified year.
    """
    # Sample dataset
    sample_data = pd.DataFrame(
        {
            "id": [1, 2, 3, 4],
            "year": [2002, 2002, 2003, 2003],
            "tags": [
                "['quick', 'easy', 'main course']",
                "['quick', 'healthy', 'snack']",
                "['dessert', 'sweet']",
                "['healthy', 'snack', 'sweet']",
            ],
        }
    )

    # Initialize the analyzer with sample data
    analyzer = DataAnalyzer(data=sample_data)

    # Call the method for the year 2002
    result = analyzer.get_top_tags(2002)

    # Expected output
    expected_top_tags = {
        2002: [
            ("quick", 2),
            ("easy", 1),
            ("main course", 1),
            ("healthy", 1),
            ("snack", 1),
        ]
    }

    # Validate the result
    assert result == expected_top_tags


@patch("projet_kbd.data_analyzer.utils.create_top_tags_database")
@patch("projet_kbd.data_analyzer.pd.read_sql_table")
@patch("projet_kbd.data_analyzer.DataAnalyzer.get_top_tags")
def test_get_top_tag_per_year(
<<<<<<< HEAD
    mock_get_top_tags, mock_read_sql_table, mock_create_db
=======
    mock_get_top_tags,
    mock_read_sql_table,
    mock_create_db
>>>>>>> c5eddc3c
):
    """
    Test the `get_top_tag_per_year` method.

    This test ensures that the method correctly retrieves the top tags per
    year from the database, and creates the database table if it doesn't
    exist.

    Parameters
    ----------
    mock_get_top_tags : MagicMock
        Mock for `DataAnalyzer.get_top_tags` to simulate retrieving top tags.
    mock_read_sql_table : MagicMock
        Mock for `pd.read_sql_table` to simulate reading from the database.
    mock_create_db : MagicMock
        Mock for `utils.create_top_tags_database` to simulate creating the
        database table.

    Assertions
    ----------
    - The method reads the data from the database table `top_tags` if it
      exists.
    - The method does not recreate the table if data already exists.
    - The method creates the table if no data is found in the database.
    """
    # Simulate database table already existing
    mock_read_sql_table.return_value = pd.DataFrame(
        {
            "set_number": [0, 0, 0],
            "year": [2002, 2003, 2004],
            "label": ["quick", "easy", "snack"],
            "size": [20, 15, 10],
        }
    )

    # Initialize the analyzer
    analyzer = DataAnalyzer(data=pd.DataFrame())
    analyzer = DataAnalyzer(data=pd.DataFrame())

    # Call the method with mock engine and database path
    engine = MagicMock()
    db_path = "test_path"
    result = analyzer.get_top_tag_per_year(engine, db_path)

    # Verify it doesn't recreate the table if data already exists
    mock_read_sql_table.assert_called_once_with("top_tags", con=engine)
    mock_create_db.assert_not_called()
    assert result is None

    # Simulate no data found in the database
    mock_read_sql_table.side_effect = Exception("No table found")
    mock_get_top_tags.side_effect = lambda year: {
        year: Counter({"tag1": 10, "tag2": 5, "tag3": 3}).most_common(10)
    }

    # Call the method again
    analyzer.get_top_tag_per_year(engine, db_path)

    # Verify table creation
    mock_create_db.assert_called_once()


@patch("projet_kbd.data_analyzer.pd.read_sql_table")
@patch("projet_kbd.data_analyzer.pd.DataFrame.to_sql")
def test_analyze_cuisines(mock_to_sql, mock_read_sql_table):
    """
    Test the `analyze_cuisines` method.

    This test ensures that the method correctly analyzes the proportions of
    different cuisines in the dataset and handles cases where data is already
    present in the database or needs to be calculated and saved.

    Parameters
    ----------
    mock_to_sql : MagicMock
        Mock for `pd.DataFrame.to_sql` to intercept database write operations.
    mock_read_sql_table : MagicMock
        Mock for `pd.read_sql_table` to simulate reading from the database.

    Assertions
    ----------
    - The method returns the existing data if found in the database.
    - The method calculates and returns the correct proportions if no data is
      found in the database.
    - The method saves the calculated proportions to the database.
    """
    # Simulate data already in the database
    mock_read_sql_table.return_value = pd.DataFrame(
        {"Cuisine": ["Italian", "American"], "Proportion": [0.3, 0.7]}
    )

    # Initialize analyzer with sample data
<<<<<<< HEAD
    sample_data = pd.DataFrame(
        {
            "id": [1, 2, 3, 4, 5, 6],
            "cuisine": [
                "Italian",
                "American",
                "Mexican",
                "Mexican",
                "others",
                "Greek",
            ],
        }
    )
=======
    sample_data = pd.DataFrame({
        "id": [1, 2, 3, 4, 5, 6],
        "cuisine": [
            "Italian", "American", "Mexican", "Mexican", "others", "Greek"
        ]
    })
>>>>>>> c5eddc3c
    analyzer = DataAnalyzer(data=sample_data)

    # Call the method with mock engine
    engine = MagicMock()
    result = analyzer.analyze_cuisines(engine)

    # Verify it returns the existing data if found in the database
    mock_read_sql_table.assert_called_once_with("cuisine_data", con=engine)
    pd.testing.assert_frame_equal(result, mock_read_sql_table.return_value)
    mock_to_sql.assert_not_called()

    # Simulate no data in the database
    mock_read_sql_table.side_effect = Exception("No table found")
    analyzer.data = sample_data  # Assign the test dataset again

    # Call the method to process and save data
    result = analyzer.analyze_cuisines(engine)

    # Expected processed data
    expected_result = pd.DataFrame(
        {
            "Cuisine": ["Italian", "American", "Mexican", "Greek", "others"],
            "Proportion": [
                1 / 6,  # Italian
                1 / 6,  # American
                2 / 6,  # Mexican
                1 / 6,  # Greek
                1 / 6,  # Others aggregated
            ],
        }
    )

    # Verify the proportions are calculated correctly
    pd.testing.assert_frame_equal(
<<<<<<< HEAD
        result.sort_values(by="Cuisine").reset_index(drop=True),
        expected_result.sort_values(by="Cuisine").reset_index(drop=True),
=======
        result
        .sort_values(by="Cuisine")
        .reset_index(drop=True),
        expected_result
        .sort_values(by="Cuisine")
        .reset_index(drop=True)
>>>>>>> c5eddc3c
    )

    # Ensure the result is saved to the database
    mock_to_sql.assert_called_once_with(
<<<<<<< HEAD
        name="cuisine_data", con=engine, if_exists="replace"
=======
        name="cuisine_data",
        con=engine,
        if_exists="replace"
>>>>>>> c5eddc3c
    )


@patch("projet_kbd.data_analyzer.pd.read_sql_table")
@patch("projet_kbd.data_analyzer.pd.DataFrame.to_sql")
@patch(
    "projet_kbd.data_analyzer.utils.relevant_cuisines",
<<<<<<< HEAD
    ["Italian", "American", "Mexican", "Greek"],
=======
    ["Italian", "American", "Mexican", "Greek"]
>>>>>>> c5eddc3c
)
def test_top_commun_ingredients(mock_to_sql, mock_read_sql_table):
    """
    Test the `top_commun_ingredients` method.

    This test ensures that the method correctly identifies and returns the top
    common ingredients for each relevant cuisine, and handles cases where data
    is already present in the database or needs to be calculated and saved.

    Parameters
    ----------
    mock_to_sql : MagicMock
        Mock for `pd.DataFrame.to_sql` to intercept database write operations.
    mock_read_sql_table : MagicMock
        Mock for `pd.read_sql_table` to simulate reading from the database.

    Assertions
    ----------
    - The method returns the existing data if found in the database.
    - The method calculates and returns the correct top common ingredients if
      no data is found in the database.
    - The method saves the calculated top common ingredients to the database.
    """
    # Simulate data already in the database
    mock_read_sql_table.return_value = pd.DataFrame(
        {
            "cuisine": ["Italian", "American"],
            "Top ingredient 1": ["tomato", "bread"],
            "Top ingredient 2": ["cheese", "butter"],
            "Top ingredient 3": ["basil", "sugar"],
            "Top ingredient 4": ["olive oil", "milk"],
            "Top ingredient 5": ["garlic", "flour"],
        }
    )

    # Initialize the analyzer with sample data
<<<<<<< HEAD
    sample_data = pd.DataFrame(
        {
            "id": [1, 2, 3, 4, 5, 6],
            "cuisine": [
                "Italian",
                "American",
                "Mexican",
                "Greek",
                "Mexican",
                "Italian",
            ],
            "ingredients": [
                "['tomato', 'cheese', 'basil', 'olive oil', 'garlic']",
                "['bread', 'butter', 'sugar', 'milk', 'flour']",
                "['tortilla', 'beans', 'chili powder', 'corn', 'cheese']",
                "['olive oil', 'feta', 'oregano', 'lemon', 'cucumber']",
                "['tortilla', 'chili powder', 'avocado', 'cheese', 'tomato']",
                "['tomato', 'cheese', 'garlic', 'basil', 'olive oil']",
            ],
        }
    )
=======
    sample_data = pd.DataFrame({
        "id": [1, 2, 3, 4, 5, 6],
        "cuisine": [
            "Italian", "American", "Mexican", "Greek", "Mexican", "Italian"
        ],
        "ingredients": [
            "['tomato', 'cheese', 'basil', 'olive oil', 'garlic']",
            "['bread', 'butter', 'sugar', 'milk', 'flour']",
            "['tortilla', 'beans', 'chili powder', 'corn', 'cheese']",
            "['olive oil', 'feta', 'oregano', 'lemon', 'cucumber']",
            "['tortilla', 'chili powder', 'avocado', 'cheese', 'tomato']",
            "['tomato', 'cheese', 'garlic', 'basil', 'olive oil']"
        ]
    })
>>>>>>> c5eddc3c
    analyzer = DataAnalyzer(data=sample_data)

    # Mock engine
    engine = MagicMock()

    # Test case 1: Data already exists in the database
    result = analyzer.top_commun_ingredients(engine)

    # Verify it returns the existing data
    mock_read_sql_table.assert_called_once_with(
        "cuisine_top_ingredients", con=engine
    )
    pd.testing.assert_frame_equal(result, mock_read_sql_table.return_value)
    mock_to_sql.assert_not_called()

    # Test case 2: Data missing in the database
    mock_read_sql_table.side_effect = Exception("No table found")

    # Call the method to process the data
    result = analyzer.top_commun_ingredients(engine)

    # Expected processed DataFrame
    expected_result = pd.DataFrame(
        {
            "cuisine": ["American", "Greek", "Italian", "Mexican"],
            "Top ingredient 1": ["bread", "olive oil", "tomato", "tortilla"],
            "Top ingredient 2": ["butter", "feta", "cheese", "chili powder"],
            "Top ingredient 3": ["sugar", "oregano", "basil", "cheese"],
            "Top ingredient 4": ["milk", "lemon", "olive oil", "beans"],
            "Top ingredient 5": ["flour", "cucumber", "garlic", "corn"],
        }
    )

    # Ensure consistent dtype for textual columns
    text_columns = [
<<<<<<< HEAD
        "cuisine",
        "Top ingredient 1",
        "Top ingredient 2",
        "Top ingredient 3",
        "Top ingredient 4",
        "Top ingredient 5",
=======
        "cuisine", "Top ingredient 1", "Top ingredient 2",
        "Top ingredient 3", "Top ingredient 4", "Top ingredient 5"
>>>>>>> c5eddc3c
    ]
    for col in text_columns:
        result[col] = result[col].astype("string")
        expected_result[col] = expected_result[col].astype("string")

    # Validate the result structure and content
    pd.testing.assert_frame_equal(
        result.sort_values("cuisine").reset_index(drop=True),
        expected_result.sort_values("cuisine").reset_index(drop=True),
    )

    # Ensure the result is saved to the database
    mock_to_sql.assert_called_once_with(
        name="cuisine_top_ingredients", con=engine, if_exists="replace"
    )


@patch("projet_kbd.data_analyzer.pd.read_sql_table")
@patch("projet_kbd.data_analyzer.pd.DataFrame.to_sql")
@patch(
    "projet_kbd.data_analyzer.utils.relevant_cuisines",
<<<<<<< HEAD
    ["Italian", "American", "Mexican", "Greek"],
=======
    ["Italian", "American", "Mexican", "Greek"]
>>>>>>> c5eddc3c
)
def test_cuisine_evolution(mock_to_sql, mock_read_sql_table):
    """
    Test the `cuisine_evolution` method.

    This test ensures that the method correctly analyzes the evolution of
    different cuisines over the years and handles cases where data is already
    present in the database or needs to be calculated and saved.

    Parameters
    ----------
    mock_to_sql : MagicMock
        Mock for `pd.DataFrame.to_sql` to intercept database write operations.
    mock_read_sql_table : MagicMock
        Mock for `pd.read_sql_table` to simulate reading from the database.

    Assertions
    ----------
    - The method returns the existing data if found in the database.
    - The method calculates and returns the correct evolution of cuisines if
      no data is found in the database.
    - The method saves the calculated evolution of cuisines to the database.
    """
    # Simulate data already in the database
<<<<<<< HEAD
    mock_read_sql_table.return_value = pd.DataFrame(
        {
            "Year": [2002, 2003],
            "American": [50.0, 40.0],
            "Greek": [5.0, 5.0],
            "Italian": [30.0, 35.0],
        }
    ).set_index("Year")

    # Initialize the analyzer with sample data
    sample_data = pd.DataFrame(
        {
            "id": [1, 2, 3, 4, 5, 6],
            "cuisine": [
                "Italian",
                "American",
                "Mexican",
                "Greek",
                "Mexican",
                "Italian",
            ],
            "year": [2002, 2002, 2003, 2003, 2003, 2003],
        }
    )
=======
    mock_read_sql_table.return_value = pd.DataFrame({
        "Year": [2002, 2003],
        "American": [50.0, 40.0],
        "Greek": [5.0, 5.0],
        "Italian": [30.0, 35.0],
    }).set_index("Year")

    # Initialize the analyzer with sample data
    sample_data = pd.DataFrame({
        "id": [1, 2, 3, 4, 5, 6],
        "cuisine": [
            "Italian", "American", "Mexican", "Greek", "Mexican", "Italian"
        ],
        "year": [2002, 2002, 2003, 2003, 2003, 2003]
    })
>>>>>>> c5eddc3c
    analyzer = DataAnalyzer(data=sample_data)

    # Mock SQLAlchemy engine
    engine = MagicMock()

    # Test case 1: Data already exists in the database
    result = analyzer.cuisine_evolution(engine)

    # Validate it returns the existing database data
    mock_read_sql_table.assert_called_once_with(
        "cuisine_evolution_dataframe", con=engine
    )
    pd.testing.assert_frame_equal(result, mock_read_sql_table.return_value)
    mock_to_sql.assert_not_called()

    # Test case 2: Data not found in the database
    mock_read_sql_table.side_effect = Exception("No table found")

    # Call the method to process the data
    result = analyzer.cuisine_evolution(engine)
    pd.set_option("display.max_columns", None)
    pd.set_option("display.expand_frame_repr", False)

    # Expected processed DataFrame
<<<<<<< HEAD
    expected_result = (
        pd.DataFrame(
            {
                "Cuisine": ["American", "Greek", "Italian", "Mexican"],
                2002: [50.0, 0.0, 50.0, 0.0],
                2003: [0.0, 25.0, 25.0, 50.0],
                2004: [0.0, 0.0, 0.0, 0.0],
                2005: [0.0, 0.0, 0.0, 0.0],
                2006: [0.0, 0.0, 0.0, 0.0],
                2007: [0.0, 0.0, 0.0, 0.0],
                2008: [0.0, 0.0, 0.0, 0.0],
                2009: [0.0, 0.0, 0.0, 0.0],
                2010: [0.0, 0.0, 0.0, 0.0],
            }
        )
        .set_index("Cuisine")
        .T
    )

    expected_result = (
        expected_result.reset_index()
=======
    expected_result = pd.DataFrame({
        "Cuisine": ["American", "Greek", "Italian", "Mexican"],
        2002: [50.0, 0.0, 50.0, 0.0],
        2003: [0.0, 25.0, 25.0, 50.0],
        2004: [0.0, 0.0, 0.0, 0.0],
        2005: [0.0, 0.0, 0.0, 0.0],
        2006: [0.0, 0.0, 0.0, 0.0],
        2007: [0.0, 0.0, 0.0, 0.0],
        2008: [0.0, 0.0, 0.0, 0.0],
        2009: [0.0, 0.0, 0.0, 0.0],
        2010: [0.0, 0.0, 0.0, 0.0]
    }).set_index("Cuisine").T

    expected_result = (
        expected_result
        .reset_index()
>>>>>>> c5eddc3c
        .rename(columns={"index": "Year"})
        .set_index("Year")
    )
    expected_result.columns.name = "Cuisine"

    # Updated validation
    pd.testing.assert_frame_equal(result, expected_result)

    # Ensure the result is saved to the database
    mock_to_sql.assert_called_once_with(
        name="cuisine_evolution_dataframe",
        con=engine,
        if_exists="replace",
        index=True,
        index_label="Year",
    )


@patch("projet_kbd.data_analyzer.pd.read_sql_table")
@patch("projet_kbd.data_analyzer.pd.DataFrame.to_sql")
@patch(
    "projet_kbd.data_analyzer.utils.relevant_cuisines",
<<<<<<< HEAD
    ["Italian", "American", "Mexican", "Greek"],
=======
    ["Italian", "American", "Mexican", "Greek"]
>>>>>>> c5eddc3c
)
def test_analyse_cuisine_nutritions(mock_to_sql, mock_read_sql_table):
    """
    Test the `analyse_cuisine_nutritions` method.

    This test ensures that the method correctly analyzes the nutritional
    information of different cuisines and handles cases where data is already
    present in the database or needs to be calculated and saved.

    Parameters
    ----------
    mock_to_sql : MagicMock
        Mock for `pd.DataFrame.to_sql` to intercept database write operations.
    mock_read_sql_table : MagicMock
        Mock for `pd.read_sql_table` to simulate reading from the database.

    Assertions
    ----------
    - The method returns the existing data if found in the database.
    - The method calculates and returns the correct nutritional information if
      no data is found in the database.
    - The method saves the calculated nutritional information to the database.
    """
    # Simulate data already in the database
    mock_read_sql_table.return_value = pd.DataFrame(
        {
            "cuisine": ["Italian", "American"],
            "sugar": [5.0, 4.5],
            "protein": [10.0, 8.5],
            "carbs": [40.0, 35.0],
            "totalFat": [20.0, 18.0],
            "satFat": [8.0, 6.0],
            "sodium": [500.0, 450.0],
            "cal": [300.0, 280.0],
            "minutes": [30.0, 25.0],
        }
    )

    # Initialize the analyzer with sample data
    sample_data = pd.DataFrame(
        {
            "id": [1, 2, 3, 4],
            "cuisine": ["Italian", "American", "Mexican", "Greek"],
            "sugar": [5.0, 4.5, 6.0, 3.0],
            "protein": [10.0, 8.5, 12.0, 9.0],
            "carbs": [40.0, 35.0, 50.0, 30.0],
            "totalFat": [20.0, 18.0, 25.0, 15.0],
            "satFat": [8.0, 6.0, 10.0, 4.0],
            "sodium": [500.0, 450.0, 600.0, 400.0],
            "cal": [300.0, 280.0, 350.0, 250.0],
            "minutes": [30.0, 25.0, 40.0, 20.0],
        }
    )
    analyzer = DataAnalyzer(data=sample_data)

    # Mock engine
    engine = MagicMock()

    # Test case 1: Data already exists in the database
    result = analyzer.analyse_cuisine_nutritions(engine)
    pd.set_option("display.max_columns", None)
    pd.set_option("display.expand_frame_repr", False)

    # Validate it returns the existing database data
    mock_read_sql_table.assert_called_once_with(
        "cuisines_nutritions", con=engine
    )
    pd.testing.assert_frame_equal(result, mock_read_sql_table.return_value)
    mock_to_sql.assert_not_called()

    # Test case 2: Data not found in the database
    mock_read_sql_table.side_effect = Exception("No table found")

    # Call the method to process the data
    result = analyzer.analyse_cuisine_nutritions(engine)

    # Expected processed DataFrame
    expected_result = pd.DataFrame(
        {
            "sugar": [4.5, 3.0, 5.0, 6.0],
            "protein": [8.5, 9.0, 10.0, 12.0],
            "carbs": [35.0, 30.0, 40.0, 50.0],
            "totalFat": [18.0, 15.0, 20.0, 25.0],
            "satFat": [6.0, 4.0, 8.0, 10.0],
            "sodium": [450.0, 400.0, 500.0, 600.0],
            "cal": [280.0, 250.0, 300.0, 350.0],
            "minutes": [25.0, 20.0, 30.0, 40.0],
        },
        index=["American", "Greek", "Italian", "Mexican"],
    )

    expected_result.index.name = "cuisine"

    # Validate the result structure and content
    pd.testing.assert_frame_equal(
        result.sort_index(), expected_result.sort_index()
    )

    # Ensure the result is saved to the database
    mock_to_sql.assert_called_once_with(
        name="cuisines_nutritions", con=engine, if_exists="replace"
    )


@patch("projet_kbd.data_analyzer.pd.read_sql_table")
@patch("projet_kbd.data_analyzer.pd.DataFrame.to_sql")
def test_proportion_quick_recipe(
    mock_to_sql, mock_read_sql_table, sample_data, mock_engine
):
    """
    Test the `proportion_quick_recipe` function from the `data_analyzer`
    module.

    This test verifies the behavior of the `proportion_quick_recipe` function
    when:
    1. The database table is empty, forcing the function to calculate the
    proportions.
    2. The function processes the provided sample data to compute the expected
    output.
    3. The function saves the results correctly to the database.

    Steps tested:
    - Mocking database interactions (`read_sql_table` and `to_sql`).
    - Validating the structure of the output DataFrame.
    - Ensuring data is saved to the database with the correct parameters.

    Mocks:
    -------
    - `pd.read_sql_table`: Simulates an empty database table.
    - `pd.DataFrame.to_sql`: Verifies that the calculated results are saved to
    the database.

    Parameters
    ----------
    mock_to_sql : MagicMock
        Mocked version of `pd.DataFrame.to_sql` to intercept database write
        operations.
    mock_read_sql_table : MagicMock
        Mocked version of `pd.read_sql_table` to simulate reading from an
        empty database table.
    sample_data : pd.DataFrame (fixture)
        Sample data used for testing the function. Contains realistic test
        data.
    mock_engine : MagicMock (fixture)
        Mocked database engine used to simulate database connections.

    Returns
    -------
    None
        This test does not return any value but validates the function's
        behavior.

    Assertions
    ----------
    - Ensures the output DataFrame contains the expected columns: `Year` and
    `Proportion`.
    - Confirms that the function attempts to save the results to the database
    table
      `quick_recipe_proportion_table`.

    Raises
    ------
    AssertionError
        If the output structure or database interactions do not match the
        expected behavior.
    """
    # Simuler une base de données vide pour forcer le calcul
    mock_read_sql_table.return_value = pd.DataFrame()

    # Créer une instance avec des données fictives
    analyzer = DataAnalyzer(data=sample_data)

    # Appeler la fonction
    result = analyzer.proportion_quick_recipe(mock_engine)

    # Vérifier que le DataFrame de résultat contient les colonnes attendues
    assert "Year" in result.columns
    assert "Proportion" in result.columns

    # Vérifier que les données sont sauvegardées dans la base
    mock_to_sql.assert_called_once_with(
        name="quick_recipe_proportion_table",
        con=mock_engine,
        if_exists="replace",
    )


@patch("projet_kbd.data_analyzer.pd.read_sql_table")
@patch("projet_kbd.data_analyzer.pd.DataFrame.to_sql")
def test_proportion_quick_recipe_calculation(
    mock_to_sql, mock_read_sql_table, sample_data, mock_engine
):
    """
    Test the `proportion_quick_recipe` function.

    This test ensures the function calculates the proportion of quick recipes
    relative to relevant recipes per year, correctly handles missing database
    data, and stores the results in the database.

    Parameters
    ----------
    mock_to_sql : MagicMock
        Mock for `pd.DataFrame.to_sql` to intercept database write operations.
    mock_read_sql_table : MagicMock
        Mock for `pd.read_sql_table` to simulate reading from an empty
        database table.
    sample_data : pd.DataFrame
        Fixture containing realistic sample data for testing.
    mock_engine : MagicMock
        Mock database engine to simulate database connections.

    Assertions
    ----------
    - The resulting DataFrame matches the expected proportions for each year.
    - The function writes the results to the database table
    `quick_recipe_proportion_table`.
    """
    # Simulate an empty database table to force calculation
    mock_read_sql_table.return_value = pd.DataFrame()

    # Create a DataAnalyzer instance
    analyzer = DataAnalyzer(sample_data)

    # Call the function
    result = analyzer.proportion_quick_recipe(mock_engine)

    # Expected proportions
    expected = pd.DataFrame(
        {
            "Year": [2005, 2007, 2009, 2010],
            "Proportion": [50.0, 50.0, 100.0, 50.0],
        }
    )

    # Assert the output matches the expected DataFrame
    pd.testing.assert_frame_equal(result.reset_index(drop=True), expected)


@patch("projet_kbd.data_analyzer.pd.read_sql_table")
@patch("projet_kbd.data_analyzer.pd.DataFrame.to_sql")
def test_get_quick_recipe_interaction_rate(
    mock_to_sql, mock_read_sql_table, sample_data, mock_engine
):
    """
    Test the `get_quick_recipe_interaction_rate` function.

    This test ensures the function calculates the interaction rate for quick
    recipes
    relative to all interactions per year, handles missing database data,
    and stores the results in the database.

    Parameters
    ----------
    mock_to_sql : MagicMock
        Mock for `pd.DataFrame.to_sql` to intercept database write operations.
    mock_read_sql_table : MagicMock
        Mock for `pd.read_sql_table` to simulate reading from an empty
        database table.
    sample_data : pd.DataFrame
        Fixture containing realistic sample data for testing.
    mock_engine : MagicMock
        Mock database engine to simulate database connections.

    Assertions
    ----------
    - The resulting DataFrame matches the expected interaction rates for each
    year.
    - The function writes the results to the database table
    `rate_interactions_for_quick_recipe`.
    """
    # Simulate an empty database table to force calculation
    mock_read_sql_table.return_value = pd.DataFrame()

    # Create a DataAnalyzer instance
    analyzer = DataAnalyzer(sample_data)

    # Call the function
    result = analyzer.get_quick_recipe_interaction_rate(mock_engine)

    # Expected interaction rates
    expected = pd.DataFrame(
        {
            "year": [2005, 2007, 2009, 2010],
            "Quick_Tag_Interactions": [1, 1, 1, 1],
            "Total_Interactions": [2, 2, 1, 2],
            "Proportion": [50.0, 50.0, 100.0, 50.0],
        }
    )

    # Assert the output matches the expected DataFrame
    pd.testing.assert_frame_equal(result.reset_index(drop=True), expected)


@patch("projet_kbd.data_analyzer.pd.read_sql_table")
@patch("projet_kbd.data_analyzer.pd.DataFrame.to_sql")
def test_get_categories_quick_recipe(
    mock_to_sql, mock_read_sql_table, sample_data, mock_engine
):
    """
    Test the `get_categories_quick_recipe` function.

    This test ensures the function calculates the counts of main categories
    for quick recipes, handles missing database data, and stores the results
    in the database.

    Parameters
    ----------
    mock_to_sql : MagicMock
        Mock for `pd.DataFrame.to_sql` to intercept database write operations.
    mock_read_sql_table : MagicMock
        Mock for `pd.read_sql_table` to simulate reading from an empty database
        table.
    sample_data : pd.DataFrame
        Fixture containing realistic sample data for testing.
    mock_engine : MagicMock
        Mock database engine to simulate database connections.

    Assertions
    ----------
    - The resulting DataFrame matches the expected category counts for
    quick recipes.
    - The function writes the results to the database table
    `categories_quick_recipe`.
    """
    # Simulate an empty database table to force calculation
    mock_read_sql_table.return_value = pd.DataFrame()

    # Create a DataAnalyzer instance
    analyzer = DataAnalyzer(sample_data)

    # Call the function
    result = analyzer.get_categories_quick_recipe(mock_engine)

    # Expected category counts
    expected = pd.DataFrame(
        {
            "Category": [
                "main-dish",
                "desserts",
                "appetizers",
                "soups-stews",
                "salads",
                "side-dishes",
                "snacks",
            ],
            "Count": [1, 1, 0, 0, 1, 0, 1],
        }
    )

    # Assert the output matches the expected DataFrame
    pd.testing.assert_frame_equal(result.reset_index(drop=True), expected)


@patch("projet_kbd.data_analyzer.pd.read_sql_table")
@patch("projet_kbd.data_analyzer.pd.DataFrame.to_sql")
def test_analyse_interactions_ratings(
    mock_to_sql, mock_read_sql_table, sample_data, mock_engine
):
    """
    Test the `analyse_interactions_ratings` function.

    This test validates that the method aggregates interaction and rating data
    correctly and returns the expected results in a DataFrame.
    It also verifies expected behavior using mocked database operations.
    """

    # Simulate an empty database table, ensuring no pre-existing state issues
    mock_read_sql_table.return_value = pd.DataFrame()

    # Create a DataAnalyzer instance
    analyzer = DataAnalyzer(sample_data)

    # Call the function
    result = analyzer.analyse_interactions_ratings(mock_engine)

    # Expected values based on provided sample data logic
    expected = pd.DataFrame(
        {
            "id": [1, 2, 3, 4, 5, 6, 7],
            "avg_rating": [4.0, 5.0, 3.0, 4.5, 5.0, 2.0, 3.5],
            "num_ratings": [1, 1, 1, 1, 1, 1, 1],
            "mean_minutes": [30.0, 45.0, 15.0, 60.0, 20.0, 50.0, 25.0],
        }
    )

    # Compare the actual DataFrame against the expected values
    pd.testing.assert_frame_equal(result.reset_index(drop=True), expected)


@patch("projet_kbd.data_analyzer.pd.read_sql_table")
@patch("projet_kbd.data_analyzer.pd.DataFrame.to_sql")
def test_analyse_average_steps_rating(
    mock_to_sql, mock_read_sql_table, sample_data, mock_engine
):
    """
    Test the `analyse_average_steps_rating` function.
    This test validates that the method calculates the average
    steps and average ratingsper year based on the provided sample data.
    """
    # Simulate an empty database table
    mock_read_sql_table.return_value = pd.DataFrame()

    # Create the DataAnalyzer instance
    analyzer = DataAnalyzer(sample_data)

    # Call the method
    result = analyzer.analyse_average_steps_rating(mock_engine)

    # Expected data based on the sample data
    expected = pd.DataFrame(
        {
            "year": [2020, 2021, 2022, 2023],
            "avg_steps": [1100.0, 900.0, 1200.0, 1100.0],
            "avg_rating": [4.50, 3.75, 3.50, 3.50],
        }
    ).astype(
        {"year": "int32", "avg_steps": "float64", "avg_rating": "float64"}
    )

    # Compare the actual DataFrame to expected values
    pd.testing.assert_frame_equal(result.reset_index(drop=True), expected)


@patch("projet_kbd.data_analyzer.pd.read_sql_table")
@patch("projet_kbd.data_analyzer.pd.DataFrame.to_sql")
def test_analyse_user_interactions(
    mock_to_sql, mock_read_sql_table, sample_data, mock_engine
):
    """
    Test the `analyse_user_intractions` function.
    This test validates that the method calculates interactions
    and average ratings grouped by days since submission correctly.
    """
    # Simulate database state with empty initial read
    mock_read_sql_table.return_value = pd.DataFrame()

    # Create the DataAnalyzer instance with the sample data
    analyzer = DataAnalyzer(sample_data)

    # Call the method
    result = analyzer.analyse_user_intractions(mock_engine)

    # Expected result calculation
    expected = pd.DataFrame(
        {
            "days_since_submission": [2, 5, 40],
            "num_interactions": [1, 5, 1],
            "avg_rating": [4.5, 4.1, 2.0],
        }
    )

    # Assert that the DataFrame matches expected results
    pd.testing.assert_frame_equal(result.reset_index(drop=True), expected)


@patch('projet_kbd.comment_analyzer.CommentAnalyzer')
def test_word_count_with_missing_year_column(
    MockCommentAnalyzer, sample_data_word_count_over_time
):
    """Test to ensure proper handling when the 'year' column is missing."""
    # Modify data to exclude 'year' column
    sample_data_word_count_over_time.drop(columns=['year'], inplace=True)
    sample_data_word_count_over_time['cleaned'] = (
        sample_data_word_count_over_time['comments'].str.lower()
    )

    analyzer = DataAnalyzer(data=sample_data_word_count_over_time)

    # Call the function and check for expected failure
    result = analyzer.word_count_over_time('test')

    assert result.empty, (
        "The result should be empty due to missing 'year' column"
    )
    print("Column 'year' not found.")


@pytest.fixture
def sample_data_evolution():
    return pd.DataFrame({
        'date': pd.date_range(start='2001-01-01', end='2010-12-31', freq='A'),
        'rating': [5, 4, 3, 2, 5, 4, 3, 5, 4, 3]  # Sample ratings
    })


@patch("sqlite3.connect")
@patch("projet_kbd.data_analyzer.logger")
@patch("projet_kbd.data_analyzer.pd.read_sql_table")
def test_calculate_rating_evolution(
    mock_connect, mock_logger, mock_read_sql_table,
    sample_data_evolution, mock_engine
):
    """Test the calculate_rating_evolution function."""

    # Configure the mock to return the sample data
    mock_read_sql_table.return_value = sample_data_evolution

    # Instantiate the DataAnalyzer
    analyzer = DataAnalyzer(sample_data_evolution)

    # Call the function
    result = analyzer.calculate_rating_evolution(mock_engine)

    # Expected Result
    expected_result = pd.DataFrame({
        "year": [2002, 2003, 2004, 2005, 2006, 2007, 2008, 2009, 2010],
        "average_rating": [4.0, 3.0, 2.0, 5.0, 4.0, 3.0, 5.0, 4.0, 3.0]
    })

    pd.testing.assert_frame_equal(result, expected_result, check_dtype=False)<|MERGE_RESOLUTION|>--- conflicted
+++ resolved
@@ -65,7 +65,6 @@
     """
     return pd.DataFrame(
         {
-<<<<<<< HEAD
             "id": [1, 2, 3, 4],
             "year": [2002, 2002, 2003, 2003],
             "ingredients": [
@@ -77,15 +76,6 @@
         }
     )
 
-=======
-            'id': [1, 2, 3, 4],
-            'year': [2002, 2002, 2003, 2003],
-            'ingredients': ["['olive oil', 'salt']",
-                            "['vegetable oil', 'pepper']",
-                            "['olive oil', 'garlic']",
-                            "['extra virgin olive oil', 'pepper']"]
-        })
->>>>>>> c5eddc3c
 
 
 @pytest.fixture
@@ -148,11 +138,7 @@
     # Verify it returned the database data
     pd.testing.assert_frame_equal(result, mock_existing_data)
     mock_read_sql_table.assert_called_once_with(
-<<<<<<< HEAD
         "oils_dataframe", con=mock_engine
-=======
-        'oils_dataframe', con=mock_engine
->>>>>>> c5eddc3c
     )
 
     # Stop the mock
@@ -358,13 +344,9 @@
 @patch("projet_kbd.data_analyzer.pd.read_sql_table")
 @patch("projet_kbd.data_analyzer.DataAnalyzer.get_top_tags")
 def test_get_top_tag_per_year(
-<<<<<<< HEAD
-    mock_get_top_tags, mock_read_sql_table, mock_create_db
-=======
     mock_get_top_tags,
     mock_read_sql_table,
     mock_create_db
->>>>>>> c5eddc3c
 ):
     """
     Test the `get_top_tag_per_year` method.
@@ -419,6 +401,9 @@
     mock_get_top_tags.side_effect = lambda year: {
         year: Counter({"tag1": 10, "tag2": 5, "tag3": 3}).most_common(10)
     }
+    mock_get_top_tags.side_effect = lambda year: {
+        year: Counter({"tag1": 10, "tag2": 5, "tag3": 3}).most_common(10)
+    }
 
     # Call the method again
     analyzer.get_top_tag_per_year(engine, db_path)
@@ -457,7 +442,6 @@
     )
 
     # Initialize analyzer with sample data
-<<<<<<< HEAD
     sample_data = pd.DataFrame(
         {
             "id": [1, 2, 3, 4, 5, 6],
@@ -471,14 +455,6 @@
             ],
         }
     )
-=======
-    sample_data = pd.DataFrame({
-        "id": [1, 2, 3, 4, 5, 6],
-        "cuisine": [
-            "Italian", "American", "Mexican", "Mexican", "others", "Greek"
-        ]
-    })
->>>>>>> c5eddc3c
     analyzer = DataAnalyzer(data=sample_data)
 
     # Call the method with mock engine
@@ -513,28 +489,19 @@
 
     # Verify the proportions are calculated correctly
     pd.testing.assert_frame_equal(
-<<<<<<< HEAD
-        result.sort_values(by="Cuisine").reset_index(drop=True),
-        expected_result.sort_values(by="Cuisine").reset_index(drop=True),
-=======
         result
         .sort_values(by="Cuisine")
         .reset_index(drop=True),
         expected_result
         .sort_values(by="Cuisine")
         .reset_index(drop=True)
->>>>>>> c5eddc3c
     )
 
     # Ensure the result is saved to the database
     mock_to_sql.assert_called_once_with(
-<<<<<<< HEAD
-        name="cuisine_data", con=engine, if_exists="replace"
-=======
         name="cuisine_data",
         con=engine,
         if_exists="replace"
->>>>>>> c5eddc3c
     )
 
 
@@ -542,11 +509,7 @@
 @patch("projet_kbd.data_analyzer.pd.DataFrame.to_sql")
 @patch(
     "projet_kbd.data_analyzer.utils.relevant_cuisines",
-<<<<<<< HEAD
-    ["Italian", "American", "Mexican", "Greek"],
-=======
     ["Italian", "American", "Mexican", "Greek"]
->>>>>>> c5eddc3c
 )
 def test_top_commun_ingredients(mock_to_sql, mock_read_sql_table):
     """
@@ -583,7 +546,6 @@
     )
 
     # Initialize the analyzer with sample data
-<<<<<<< HEAD
     sample_data = pd.DataFrame(
         {
             "id": [1, 2, 3, 4, 5, 6],
@@ -605,22 +567,6 @@
             ],
         }
     )
-=======
-    sample_data = pd.DataFrame({
-        "id": [1, 2, 3, 4, 5, 6],
-        "cuisine": [
-            "Italian", "American", "Mexican", "Greek", "Mexican", "Italian"
-        ],
-        "ingredients": [
-            "['tomato', 'cheese', 'basil', 'olive oil', 'garlic']",
-            "['bread', 'butter', 'sugar', 'milk', 'flour']",
-            "['tortilla', 'beans', 'chili powder', 'corn', 'cheese']",
-            "['olive oil', 'feta', 'oregano', 'lemon', 'cucumber']",
-            "['tortilla', 'chili powder', 'avocado', 'cheese', 'tomato']",
-            "['tomato', 'cheese', 'garlic', 'basil', 'olive oil']"
-        ]
-    })
->>>>>>> c5eddc3c
     analyzer = DataAnalyzer(data=sample_data)
 
     # Mock engine
@@ -656,17 +602,12 @@
 
     # Ensure consistent dtype for textual columns
     text_columns = [
-<<<<<<< HEAD
         "cuisine",
         "Top ingredient 1",
         "Top ingredient 2",
         "Top ingredient 3",
         "Top ingredient 4",
         "Top ingredient 5",
-=======
-        "cuisine", "Top ingredient 1", "Top ingredient 2",
-        "Top ingredient 3", "Top ingredient 4", "Top ingredient 5"
->>>>>>> c5eddc3c
     ]
     for col in text_columns:
         result[col] = result[col].astype("string")
@@ -688,11 +629,7 @@
 @patch("projet_kbd.data_analyzer.pd.DataFrame.to_sql")
 @patch(
     "projet_kbd.data_analyzer.utils.relevant_cuisines",
-<<<<<<< HEAD
     ["Italian", "American", "Mexican", "Greek"],
-=======
-    ["Italian", "American", "Mexican", "Greek"]
->>>>>>> c5eddc3c
 )
 def test_cuisine_evolution(mock_to_sql, mock_read_sql_table):
     """
@@ -717,7 +654,6 @@
     - The method saves the calculated evolution of cuisines to the database.
     """
     # Simulate data already in the database
-<<<<<<< HEAD
     mock_read_sql_table.return_value = pd.DataFrame(
         {
             "Year": [2002, 2003],
@@ -742,23 +678,6 @@
             "year": [2002, 2002, 2003, 2003, 2003, 2003],
         }
     )
-=======
-    mock_read_sql_table.return_value = pd.DataFrame({
-        "Year": [2002, 2003],
-        "American": [50.0, 40.0],
-        "Greek": [5.0, 5.0],
-        "Italian": [30.0, 35.0],
-    }).set_index("Year")
-
-    # Initialize the analyzer with sample data
-    sample_data = pd.DataFrame({
-        "id": [1, 2, 3, 4, 5, 6],
-        "cuisine": [
-            "Italian", "American", "Mexican", "Greek", "Mexican", "Italian"
-        ],
-        "year": [2002, 2002, 2003, 2003, 2003, 2003]
-    })
->>>>>>> c5eddc3c
     analyzer = DataAnalyzer(data=sample_data)
 
     # Mock SQLAlchemy engine
@@ -783,7 +702,6 @@
     pd.set_option("display.expand_frame_repr", False)
 
     # Expected processed DataFrame
-<<<<<<< HEAD
     expected_result = (
         pd.DataFrame(
             {
@@ -805,24 +723,6 @@
 
     expected_result = (
         expected_result.reset_index()
-=======
-    expected_result = pd.DataFrame({
-        "Cuisine": ["American", "Greek", "Italian", "Mexican"],
-        2002: [50.0, 0.0, 50.0, 0.0],
-        2003: [0.0, 25.0, 25.0, 50.0],
-        2004: [0.0, 0.0, 0.0, 0.0],
-        2005: [0.0, 0.0, 0.0, 0.0],
-        2006: [0.0, 0.0, 0.0, 0.0],
-        2007: [0.0, 0.0, 0.0, 0.0],
-        2008: [0.0, 0.0, 0.0, 0.0],
-        2009: [0.0, 0.0, 0.0, 0.0],
-        2010: [0.0, 0.0, 0.0, 0.0]
-    }).set_index("Cuisine").T
-
-    expected_result = (
-        expected_result
-        .reset_index()
->>>>>>> c5eddc3c
         .rename(columns={"index": "Year"})
         .set_index("Year")
     )
@@ -845,11 +745,7 @@
 @patch("projet_kbd.data_analyzer.pd.DataFrame.to_sql")
 @patch(
     "projet_kbd.data_analyzer.utils.relevant_cuisines",
-<<<<<<< HEAD
     ["Italian", "American", "Mexican", "Greek"],
-=======
-    ["Italian", "American", "Mexican", "Greek"]
->>>>>>> c5eddc3c
 )
 def test_analyse_cuisine_nutritions(mock_to_sql, mock_read_sql_table):
     """
@@ -914,6 +810,9 @@
     pd.set_option("display.expand_frame_repr", False)
 
     # Validate it returns the existing database data
+    mock_read_sql_table.assert_called_once_with(
+        "cuisines_nutritions", con=engine
+    )
     mock_read_sql_table.assert_called_once_with(
         "cuisines_nutritions", con=engine
     )
