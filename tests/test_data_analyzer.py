from unittest.mock import MagicMock, patch
import pandas as pd
import pytest
import sqlalchemy
from collections import Counter

<<<<<<< HEAD
from projet_kbd.data_analyzer import DataAnalyzer
=======

from projet_kbd import data_analyzer
>>>>>>> 56343474


@pytest.fixture
def mock_engine():
    """Mock l'objet SQLAlchemy engine."""
    return MagicMock()


@pytest.fixture
def sample_data():
    return pd.DataFrame(
        {
            "id": [1, 2, 3, 4, 5, 6, 7],
            "year": [2005, 2005, 2007, 2007, 2009, 2010, 2010],
            "submitted": [
                "2020-01-10",
                "2020-03-15",
                "2021-05-20",
                "2021-07-30",
                "2022-09-10",
                "2022-12-01",
                "2023-01-15",
            ],
            "date": [
                "2020-01-15",
                "2020-03-20",
                "2021-05-25",
                "2021-08-01",
                "2022-09-15",
                "2023-01-10",
                "2023-01-20",
            ],
            "rating": [4.0, 5.0, 3.0, 4.5, 5.0, 2.0, 3.5],
            "minutes": [30, 45, 15, 60, 20, 50, 25],
            "tags": [
                "['30-minutes-or-less', 'main-dish']",
                "['4-hours-or-less', 'soups-stews']",
                "['15-minutes-or-less', 'desserts']",
                "['60-minutes-or-less', 'appetizers']",
                "['15-minutes-or-less', 'salads']",
                "['4-hours-or-less', 'side-dishes']",
                "['30-minutes-or-less', 'snacks']",
            ],
            "n_steps": [1000, 1200, 800, 1000, 1500, 900, 1100],
            "interactions": ["abc", "abc", "abc", "abc", "abc", 100, 200],
        }
    )
def sample_data_oils():
    """
    Fixture providing sample data for oil analysis.

    Returns
    -------
    pd.DataFrame
        A DataFrame containing sample data with columns 'id', 'year', and
        'ingredients'.
    """
    return pd.DataFrame(
        {
            'id': [1, 2, 3, 4],
            'year': [2002, 2002, 2003, 2003],
            'ingredients': ["['olive oil', 'salt']", 
                            "['vegetable oil', 'pepper']", 
                            "['olive oil', 'garlic']", 
                            "['extra virgin olive oil', 'pepper']"]
        })

@patch("projet_kbd.data_analyzer.pd.read_sql_table")
def test_analyze_oils_data_found_in_database(mock_read_sql_table):
    """
    Test the `analyze_oils` method when data is found in the database.

    This test ensures that the method correctly retrieves and returns the
    existing data from the database.

    Parameters
    ----------
    mock_read_sql_table : MagicMock
        Mock for `pd.read_sql_table` to simulate reading from the database.

    Assertions
    ----------
    - The resulting DataFrame matches the mock data found in the database.
    - The function reads the data from the database table `oils_dataframe`.
    """
    # Simulate data being found in the database
    mock_existing_data = pd.DataFrame({
        'Year': [2002, 2003],
        'Oil Type': ['olive oil', 'vegetable oil'],
        'Proportion': [0.7, 0.3]
    })
    mock_read_sql_table.return_value = mock_existing_data

    # Initialize the analyzer
    analyzer = DataAnalyzer(data=sample_data_oils())

    # Call the method
    result = analyzer.analyze_oils(mock_engine)

    # Verify it returned the database data
    pd.testing.assert_frame_equal(result, mock_existing_data)
    mock_read_sql_table.assert_called_once_with('oils_dataframe', con=mock_engine)

    # Stop the mock
    patch.stopall()

def test_normalize_proportions():
    """
    Test the normalization of oil proportions per year.

    This test ensures that the proportions of different oils are correctly
    normalized for each year without modifying the original dictionary during
    iteration.

    Assertions
    ----------
    - The normalized proportions match the expected values for each year.
    """
    # Simulate internal normalization logic
    year_oil = {
        2002: {'olive oil': 3, 'vegetable oil': 1},
        2003: {'olive oil': 2, 'extra virgin olive oil': 2}
    }

    # Normalize proportions without modifying the dictionary while iterating
    normalized_year_oil = {}
    for year, oils in year_oil.items():
        total = sum(oils.values())
        normalized_year_oil[year] = {oil: count / total for oil, count in oils.items()}

    expected_normalized = {
        2002: {'olive oil': 0.75, 'vegetable oil': 0.25},
        2003: {'olive oil': 0.5, 'extra virgin olive oil': 0.5}
    }

    assert normalized_year_oil == expected_normalized


def test_group_interactions_year():
    """
    Test the `group_interactions_year` method.

    This test ensures that the method correctly groups interactions by year
    and counts the number of interactions per year.

    Assertions
    ----------
    - The indices of the resulting group match the expected years.
    - The values of the resulting group match the expected counts of reviews
      per year.
    """
    # Sample dataset
    sample_data = pd.DataFrame({
        "id": [1, 2, 3, 4, 5],
        "year": [2002, 2002, 2003, 2003, 2003],
        "review": ["Review1", "Review2", "Review3", "Review4", "Review5"]
    })

    # Initialize the analyzer with sample data
    analyzer = DataAnalyzer(data=sample_data)

    # Call the method
    indices, values = analyzer.group_interactions_year()

    # Expected output
    expected_indices = pd.Index([2002, 2003])  # Years with reviews
    expected_values = [2, 3]  # Review counts per year

    # Validate the output
    assert all(indices == expected_indices)
    assert all(values == expected_values)

def test_group_recipes_year():
    """
    Test the `group_recipes_year` method.

    This test ensures that the method correctly groups recipes by year and
    counts the number of unique recipes per year.

    Assertions
    ----------
    - The indices of the resulting group match the expected unique years.
    - The values of the resulting group match the expected counts of unique
      recipes per year.
    """
    # Sample dataset
    sample_data = pd.DataFrame({
        "id": [1, 2, 3, 1, 4, 5],  # Recipe IDs
        "year": [2002, 2002, 2003, 2003, 2003, 2004]  # Years
    })

    # Initialize the analyzer with sample data
    analyzer = DataAnalyzer(data=sample_data)

    # Call the method
    indices, values = analyzer.group_recipes_year()

    # Expected output
    expected_indices = pd.Index([2002, 2003, 2004])  # Unique years
    expected_values = [2, 3, 1]  # Unique recipe counts per year

    # Validate the output
    assert all(indices == expected_indices)
    assert all(values == expected_values)


def test_get_tags():
    """
    Test the `get_tags` method.

    This test ensures that the method correctly retrieves and counts the tags
    for recipes in a given year.

    Assertions
    ----------
    - The resulting Counter matches the expected tag counts for the specified
      year.
    """
    # Sample dataset
    sample_data = pd.DataFrame({
        "id": [1, 2, 3, 4],
        "year": [2002, 2002, 2003, 2003],
        "tags": [
            "['quick', 'easy', 'main course']",
            "['quick', 'healthy', 'snack']",
            "['dessert', 'sweet']",
            "['healthy', 'snack', 'sweet']"
        ]
    })

    # Initialize the analyzer with sample data
    analyzer = DataAnalyzer(data=sample_data)

    # Call the method for the year 2002
    result = analyzer.get_tags(2002)

    # Expected output
    expected_tags = Counter({
        "quick": 2,
        "easy": 1,
        "main course": 1,
        "healthy": 1,
        "snack": 1
    })

    # Validate the result
    assert result == expected_tags


def test_get_top_tags():
    """
    Test the `get_top_tags` method.

    This test ensures that the method correctly retrieves and counts the top
    tags for recipes in a given year.

    Assertions
    ----------
    - The resulting dictionary matches the expected top tags and their counts
      for the specified year.
    """
    # Sample dataset
    sample_data = pd.DataFrame({
        "id": [1, 2, 3, 4],
        "year": [2002, 2002, 2003, 2003],
        "tags": [
            "['quick', 'easy', 'main course']",
            "['quick', 'healthy', 'snack']",
            "['dessert', 'sweet']",
            "['healthy', 'snack', 'sweet']"
        ]
    })

    # Initialize the analyzer with sample data
    analyzer = DataAnalyzer(data=sample_data)

    # Call the method for the year 2002
    result = analyzer.get_top_tags(2002)

    # Expected output
    expected_top_tags = {
        2002: [
            ("quick", 2),
            ("easy", 1),
            ("main course", 1),
            ("healthy", 1),
            ("snack", 1)
        ]
    }

    # Validate the result
    assert result == expected_top_tags


@patch("projet_kbd.data_analyzer.utils.create_top_tags_database")
@patch("projet_kbd.data_analyzer.pd.read_sql_table")
@patch("projet_kbd.data_analyzer.DataAnalyzer.get_top_tags")
def test_get_top_tag_per_year(mock_get_top_tags, mock_read_sql_table, mock_create_db):
    """
    Test the `get_top_tag_per_year` method.

    This test ensures that the method correctly retrieves the top tags per
    year from the database, and creates the database table if it doesn't
    exist.

    Parameters
    ----------
    mock_get_top_tags : MagicMock
        Mock for `DataAnalyzer.get_top_tags` to simulate retrieving top tags.
    mock_read_sql_table : MagicMock
        Mock for `pd.read_sql_table` to simulate reading from the database.
    mock_create_db : MagicMock
        Mock for `utils.create_top_tags_database` to simulate creating the
        database table.

    Assertions
    ----------
    - The method reads the data from the database table `top_tags` if it
      exists.
    - The method does not recreate the table if data already exists.
    - The method creates the table if no data is found in the database.
    """
    # Simulate database table already existing
    mock_read_sql_table.return_value = pd.DataFrame({
        "set_number": [0, 0, 0],
        "year": [2002, 2003, 2004],
        "label": ["quick", "easy", "snack"],
        "size": [20, 15, 10]
    })

    # Initialize the analyzer
    analyzer = DataAnalyzer(data=pd.DataFrame())

    # Call the method with mock engine and database path
    engine = MagicMock()
    db_path = "test_path"
    result = analyzer.get_top_tag_per_year(engine, db_path)

    # Verify it doesn't recreate the table if data already exists
    mock_read_sql_table.assert_called_once_with("top_tags", con=engine)
    mock_create_db.assert_not_called()
    assert result is None

    # Simulate no data found in the database
    mock_read_sql_table.side_effect = Exception("No table found")
    mock_get_top_tags.side_effect = lambda year: {year: Counter({"tag1": 10, "tag2": 5, "tag3": 3}).most_common(10)}

    # Call the method again
    analyzer.get_top_tag_per_year(engine, db_path)

    # Verify table creation
    mock_create_db.assert_called_once()



@patch("projet_kbd.data_analyzer.pd.read_sql_table")
@patch("projet_kbd.data_analyzer.pd.DataFrame.to_sql")
def test_analyze_cuisines(mock_to_sql, mock_read_sql_table):
    """
    Test the `analyze_cuisines` method.

    This test ensures that the method correctly analyzes the proportions of
    different cuisines in the dataset and handles cases where data is already
    present in the database or needs to be calculated and saved.

    Parameters
    ----------
    mock_to_sql : MagicMock
        Mock for `pd.DataFrame.to_sql` to intercept database write operations.
    mock_read_sql_table : MagicMock
        Mock for `pd.read_sql_table` to simulate reading from the database.

    Assertions
    ----------
    - The method returns the existing data if found in the database.
    - The method calculates and returns the correct proportions if no data is
      found in the database.
    - The method saves the calculated proportions to the database.
    """
    # Simulate data already in the database
    mock_read_sql_table.return_value = pd.DataFrame({
        "Cuisine": ["Italian", "American"],
        "Proportion": [0.3, 0.7]
    })

    # Initialize analyzer with sample data
    sample_data = pd.DataFrame({
        "id": [1, 2, 3, 4, 5, 6],
        "cuisine": ["Italian", "American", "Mexican", "Mexican", "others", "Greek"]
    })
    analyzer = DataAnalyzer(data=sample_data)

    # Call the method with mock engine
    engine = MagicMock()
    result = analyzer.analyze_cuisines(engine)

    # Verify it returns the existing data if found in the database
    mock_read_sql_table.assert_called_once_with("cuisine_data", con=engine)
    pd.testing.assert_frame_equal(result, mock_read_sql_table.return_value)
    mock_to_sql.assert_not_called()

    # Simulate no data in the database
    mock_read_sql_table.side_effect = Exception("No table found")
    analyzer.data = sample_data  # Assign the test dataset again

    # Call the method to process and save data
    result = analyzer.analyze_cuisines(engine)

    # Expected processed data
    expected_result = pd.DataFrame({
        "Cuisine": ["Italian", "American", "Mexican", "Greek", "others"],
        "Proportion": [
            1 / 6,  # Italian
            1 / 6,  # American
            2 / 6,  # Mexican
            1 / 6,  # Greek
            1 / 6   # Others aggregated
        ]
    })

    # Verify the proportions are calculated correctly
    pd.testing.assert_frame_equal(result.sort_values(by="Cuisine").reset_index(drop=True),
                                   expected_result.sort_values(by="Cuisine").reset_index(drop=True))

    # Ensure the result is saved to the database
    mock_to_sql.assert_called_once_with(name="cuisine_data", con=engine, if_exists="replace")


@patch("projet_kbd.data_analyzer.pd.read_sql_table")
@patch("projet_kbd.data_analyzer.pd.DataFrame.to_sql")
@patch("projet_kbd.data_analyzer.utils.relevant_cuisines", ["Italian", "American", "Mexican", "Greek"])
def test_top_commun_ingredients(mock_to_sql, mock_read_sql_table):
    """
    Test the `top_commun_ingredients` method.

    This test ensures that the method correctly identifies and returns the top
    common ingredients for each relevant cuisine, and handles cases where data
    is already present in the database or needs to be calculated and saved.

    Parameters
    ----------
    mock_to_sql : MagicMock
        Mock for `pd.DataFrame.to_sql` to intercept database write operations.
    mock_read_sql_table : MagicMock
        Mock for `pd.read_sql_table` to simulate reading from the database.

    Assertions
    ----------
    - The method returns the existing data if found in the database.
    - The method calculates and returns the correct top common ingredients if
      no data is found in the database.
    - The method saves the calculated top common ingredients to the database.
    """
    # Simulate data already in the database
    mock_read_sql_table.return_value = pd.DataFrame({
        "cuisine": ["Italian", "American"],
        "Top ingredient 1": ["tomato", "bread"],
        "Top ingredient 2": ["cheese", "butter"],
        "Top ingredient 3": ["basil", "sugar"],
        "Top ingredient 4": ["olive oil", "milk"],
        "Top ingredient 5": ["garlic", "flour"]
    })

    # Initialize the analyzer with sample data
    sample_data = pd.DataFrame({
        "id": [1, 2, 3, 4, 5, 6],
        "cuisine": ["Italian", "American", "Mexican", "Greek", "Mexican", "Italian"],
        "ingredients": [
            "['tomato', 'cheese', 'basil', 'olive oil', 'garlic']",
            "['bread', 'butter', 'sugar', 'milk', 'flour']",
            "['tortilla', 'beans', 'chili powder', 'corn', 'cheese']",
            "['olive oil', 'feta', 'oregano', 'lemon', 'cucumber']",
            "['tortilla', 'chili powder', 'avocado', 'cheese', 'tomato']",
            "['tomato', 'cheese', 'garlic', 'basil', 'olive oil']"
        ]
    })
    analyzer = DataAnalyzer(data=sample_data)

    # Mock engine
    engine = MagicMock()

    # Test case 1: Data already exists in the database
    result = analyzer.top_commun_ingredients(engine)

    # Verify it returns the existing data
    mock_read_sql_table.assert_called_once_with("cuisine_top_ingredients", con=engine)
    pd.testing.assert_frame_equal(result, mock_read_sql_table.return_value)
    mock_to_sql.assert_not_called()

    # Test case 2: Data missing in the database
    mock_read_sql_table.side_effect = Exception("No table found")

    # Call the method to process the data
    result = analyzer.top_commun_ingredients(engine)

    # Expected processed DataFrame
    expected_result = pd.DataFrame({
        "cuisine": ["American", "Greek", "Italian", "Mexican"],
        "Top ingredient 1": ["bread", "olive oil", "tomato", "tortilla"],
        "Top ingredient 2": ["butter", "feta", "cheese", "chili powder"],
        "Top ingredient 3": ["sugar", "oregano", "basil", "cheese"],
        "Top ingredient 4": ["milk", "lemon", "olive oil", "beans"],
        "Top ingredient 5": ["flour", "cucumber", "garlic", "corn"]
    })

    # Ensure consistent dtype for textual columns
    text_columns = ["cuisine", "Top ingredient 1", "Top ingredient 2", "Top ingredient 3", "Top ingredient 4", "Top ingredient 5"]
    for col in text_columns:
        result[col] = result[col].astype("string")
        expected_result[col] = expected_result[col].astype("string")

    # Validate the result structure and content
    pd.testing.assert_frame_equal(
        result.sort_values("cuisine").reset_index(drop=True),
        expected_result.sort_values("cuisine").reset_index(drop=True)
    )

    # Ensure the result is saved to the database
    mock_to_sql.assert_called_once_with(
        name="cuisine_top_ingredients",
        con=engine,
        if_exists="replace"
    )

@patch("projet_kbd.data_analyzer.pd.read_sql_table")
@patch("projet_kbd.data_analyzer.pd.DataFrame.to_sql")
@patch("projet_kbd.data_analyzer.utils.relevant_cuisines", ["Italian", "American", "Mexican", "Greek"])
def test_cuisine_evolution(mock_to_sql, mock_read_sql_table):
    """
    Test the `cuisine_evolution` method.

    This test ensures that the method correctly analyzes the evolution of
    different cuisines over the years and handles cases where data is already
    present in the database or needs to be calculated and saved.

    Parameters
    ----------
    mock_to_sql : MagicMock
        Mock for `pd.DataFrame.to_sql` to intercept database write operations.
    mock_read_sql_table : MagicMock
        Mock for `pd.read_sql_table` to simulate reading from the database.

    Assertions
    ----------
    - The method returns the existing data if found in the database.
    - The method calculates and returns the correct evolution of cuisines if
      no data is found in the database.
    - The method saves the calculated evolution of cuisines to the database.
    """
    # Simulate data already in the database
    mock_read_sql_table.return_value = pd.DataFrame({
        "Year": [2002, 2003],
        "American": [50.0, 40.0],
        "Greek": [5.0, 5.0],
        "Italian": [30.0, 35.0],
        "Greek": [15.0, 20.0]
    }).set_index("Year")

    # Initialize the analyzer with sample data
    sample_data = pd.DataFrame({
        "id": [1, 2, 3, 4, 5, 6],
        "cuisine": ["Italian", "American", "Mexican", "Greek", "Mexican", "Italian"],
        "year": [2002, 2002, 2003, 2003, 2003, 2003]
    })
    analyzer = DataAnalyzer(data=sample_data)

    # Mock SQLAlchemy engine
    engine = MagicMock()

    # Test case 1: Data already exists in the database
    result = analyzer.cuisine_evolution(engine)

    # Validate it returns the existing database data
    mock_read_sql_table.assert_called_once_with("cuisine_evolution_dataframe", con=engine)
    pd.testing.assert_frame_equal(result, mock_read_sql_table.return_value)
    mock_to_sql.assert_not_called()

    # Test case 2: Data not found in the database
    mock_read_sql_table.side_effect = Exception("No table found")

    # Call the method to process the data
    result = analyzer.cuisine_evolution(engine)
    pd.set_option('display.max_columns', None)
    pd.set_option('display.expand_frame_repr', False)

    # Expected processed DataFrame
    expected_result = pd.DataFrame({
        "Cuisine": ["American", "Greek", "Italian", "Mexican"],
        2002: [50.0, 0.0, 50.0, 0.0],
        2003: [0.0, 25.0, 25.0, 50.0],
        2004: [0.0, 0.0, 0.0, 0.0],
        2005: [0.0, 0.0, 0.0, 0.0],
        2006: [0.0, 0.0, 0.0, 0.0],
        2007: [0.0, 0.0, 0.0, 0.0],
        2008: [0.0, 0.0, 0.0, 0.0],
        2009: [0.0, 0.0, 0.0, 0.0],
        2010: [0.0, 0.0, 0.0, 0.0]
    }).set_index("Cuisine").T

    expected_result = expected_result.reset_index().rename(columns={"index": "Year"}).set_index("Year")
    expected_result.columns.name = "Cuisine"

    # Updated validation
    pd.testing.assert_frame_equal(
        result,
        expected_result
    )

    # Ensure the result is saved to the database
    mock_to_sql.assert_called_once_with(
        name="cuisine_evolution_dataframe",
        con=engine,
        if_exists="replace",
        index=True,
        index_label="Year"
    )


@patch("projet_kbd.data_analyzer.pd.read_sql_table")
@patch("projet_kbd.data_analyzer.pd.DataFrame.to_sql")
@patch("projet_kbd.data_analyzer.utils.relevant_cuisines", ["Italian", "American", "Mexican", "Greek"])
def test_analyse_cuisine_nutritions(mock_to_sql, mock_read_sql_table):
    """
    Test the `analyse_cuisine_nutritions` method.

    This test ensures that the method correctly analyzes the nutritional
    information of different cuisines and handles cases where data is already
    present in the database or needs to be calculated and saved.

    Parameters
    ----------
    mock_to_sql : MagicMock
        Mock for `pd.DataFrame.to_sql` to intercept database write operations.
    mock_read_sql_table : MagicMock
        Mock for `pd.read_sql_table` to simulate reading from the database.

    Assertions
    ----------
    - The method returns the existing data if found in the database.
    - The method calculates and returns the correct nutritional information if
      no data is found in the database.
    - The method saves the calculated nutritional information to the database.
    """
    # Simulate data already in the database
    mock_read_sql_table.return_value = pd.DataFrame({
        "cuisine": ["Italian", "American"],
        "sugar": [5.0, 4.5],
        "protein": [10.0, 8.5],
        "carbs": [40.0, 35.0],
        "totalFat": [20.0, 18.0],
        "satFat": [8.0, 6.0],
        "sodium": [500.0, 450.0],
        "cal": [300.0, 280.0],
        "minutes": [30.0, 25.0]
    })

    # Initialize the analyzer with sample data
    sample_data = pd.DataFrame({
        "id": [1, 2, 3, 4],
        "cuisine": ["Italian", "American", "Mexican", "Greek"],
        "sugar": [5.0, 4.5, 6.0, 3.0],
        "protein": [10.0, 8.5, 12.0, 9.0],
        "carbs": [40.0, 35.0, 50.0, 30.0],
        "totalFat": [20.0, 18.0, 25.0, 15.0],
        "satFat": [8.0, 6.0, 10.0, 4.0],
        "sodium": [500.0, 450.0, 600.0, 400.0],
        "cal": [300.0, 280.0, 350.0, 250.0],
        "minutes": [30.0, 25.0, 40.0, 20.0]
    })
    analyzer = DataAnalyzer(data=sample_data)

    # Mock engine
    engine = MagicMock()

    # Test case 1: Data already exists in the database
    result = analyzer.analyse_cuisine_nutritions(engine)
    pd.set_option('display.max_columns', None)
    pd.set_option('display.expand_frame_repr', False)

    # Validate it returns the existing database data
    mock_read_sql_table.assert_called_once_with("cuisines_nutritions", con=engine)
    pd.testing.assert_frame_equal(result, mock_read_sql_table.return_value)
    mock_to_sql.assert_not_called()

    # Test case 2: Data not found in the database
    mock_read_sql_table.side_effect = Exception("No table found")

    # Call the method to process the data
    result = analyzer.analyse_cuisine_nutritions(engine)

    # Expected processed DataFrame
    expected_result = pd.DataFrame({
        "sugar": [4.5, 3.0, 5.0, 6.0],
        "protein": [8.5, 9.0, 10.0, 12.0],
        "carbs": [35.0, 30.0, 40.0, 50.0],
        "totalFat": [18.0, 15.0, 20.0, 25.0],
        "satFat": [6.0, 4.0, 8.0, 10.0],
        "sodium": [450.0, 400.0, 500.0, 600.0],
        "cal": [280.0, 250.0, 300.0, 350.0],
        "minutes": [25.0, 20.0, 30.0, 40.0],
    }, index=["American", "Greek", "Italian", "Mexican"])

    expected_result.index.name = "cuisine"

    # Validate the result structure and content
    pd.testing.assert_frame_equal(
        result.sort_index(),
        expected_result.sort_index()
    )

    # Ensure the result is saved to the database
    mock_to_sql.assert_called_once_with(
        name="cuisines_nutritions",
        con=engine,
        if_exists="replace"
    )


@patch("projet_kbd.data_analyzer.pd.read_sql_table")
@patch("projet_kbd.data_analyzer.pd.DataFrame.to_sql")
def test_proportion_quick_recipe(
    mock_to_sql, mock_read_sql_table, sample_data, mock_engine
):
    """
    Test the `proportion_quick_recipe` function from the `data_analyzer`
    module.

    This test verifies the behavior of the `proportion_quick_recipe` function
    when:
    1. The database table is empty, forcing the function to calculate the
    proportions.
    2. The function processes the provided sample data to compute the expected
    output.
    3. The function saves the results correctly to the database.

    Steps tested:
    - Mocking database interactions (`read_sql_table` and `to_sql`).
    - Validating the structure of the output DataFrame.
    - Ensuring data is saved to the database with the correct parameters.

    Mocks:
    -------
    - `pd.read_sql_table`: Simulates an empty database table.
    - `pd.DataFrame.to_sql`: Verifies that the calculated results are saved to
    the database.

    Parameters
    ----------
    mock_to_sql : MagicMock
        Mocked version of `pd.DataFrame.to_sql` to intercept database write
        operations.
    mock_read_sql_table : MagicMock
        Mocked version of `pd.read_sql_table` to simulate reading from an
        empty database table.
    sample_data : pd.DataFrame (fixture)
        Sample data used for testing the function. Contains realistic test
        data.
    mock_engine : MagicMock (fixture)
        Mocked database engine used to simulate database connections.

    Returns
    -------
    None
        This test does not return any value but validates the function's
        behavior.

    Assertions
    ----------
    - Ensures the output DataFrame contains the expected columns: `Year` and
    `Proportion`.
    - Confirms that the function attempts to save the results to the database
    table
      `quick_recipe_proportion_table`.

    Raises
    ------
    AssertionError
        If the output structure or database interactions do not match the
        expected behavior.
    """
    # Simuler une base de données vide pour forcer le calcul
    mock_read_sql_table.return_value = pd.DataFrame()

    # Créer une instance avec des données fictives
    analyzer = DataAnalyzer(data=sample_data)

    # Appeler la fonction
    result = analyzer.proportion_quick_recipe(mock_engine)

    # Vérifier que le DataFrame de résultat contient les colonnes attendues
    assert "Year" in result.columns
    assert "Proportion" in result.columns

    # Vérifier que les données sont sauvegardées dans la base
    mock_to_sql.assert_called_once_with(
        name="quick_recipe_proportion_table",
        con=mock_engine,
        if_exists="replace",
    )


@patch("projet_kbd.data_analyzer.pd.read_sql_table")
@patch("projet_kbd.data_analyzer.pd.DataFrame.to_sql")
def test_proportion_quick_recipe_calculation(
    mock_to_sql, mock_read_sql_table, sample_data, mock_engine
):
    """
    Test the `proportion_quick_recipe` function.

    This test ensures the function calculates the proportion of quick recipes
    relative to relevant recipes per year, correctly handles missing database
    data, and stores the results in the database.

    Parameters
    ----------
    mock_to_sql : MagicMock
        Mock for `pd.DataFrame.to_sql` to intercept database write operations.
    mock_read_sql_table : MagicMock
        Mock for `pd.read_sql_table` to simulate reading from an empty
        database table.
    sample_data : pd.DataFrame
        Fixture containing realistic sample data for testing.
    mock_engine : MagicMock
        Mock database engine to simulate database connections.

    Assertions
    ----------
    - The resulting DataFrame matches the expected proportions for each year.
    - The function writes the results to the database table
    `quick_recipe_proportion_table`.
    """
    # Simulate an empty database table to force calculation
    mock_read_sql_table.return_value = pd.DataFrame()

    # Create a DataAnalyzer instance
    analyzer = DataAnalyzer(sample_data)

    # Call the function
    result = analyzer.proportion_quick_recipe(mock_engine)

    # Expected proportions
    expected = pd.DataFrame(
        {
            "Year": [2005, 2007, 2009, 2010],
            "Proportion": [50.0, 50.0, 100.0, 50.0],
        }
    )

    # Assert the output matches the expected DataFrame
    pd.testing.assert_frame_equal(result.reset_index(drop=True), expected)


@patch("projet_kbd.data_analyzer.pd.read_sql_table")
@patch("projet_kbd.data_analyzer.pd.DataFrame.to_sql")
def test_get_quick_recipe_interaction_rate(
    mock_to_sql, mock_read_sql_table, sample_data, mock_engine
):
    """
    Test the `get_quick_recipe_interaction_rate` function.

    This test ensures the function calculates the interaction rate for quick
    recipes
    relative to all interactions per year, handles missing database data,
    and stores the results in the database.

    Parameters
    ----------
    mock_to_sql : MagicMock
        Mock for `pd.DataFrame.to_sql` to intercept database write operations.
    mock_read_sql_table : MagicMock
        Mock for `pd.read_sql_table` to simulate reading from an empty
        database table.
    sample_data : pd.DataFrame
        Fixture containing realistic sample data for testing.
    mock_engine : MagicMock
        Mock database engine to simulate database connections.

    Assertions
    ----------
    - The resulting DataFrame matches the expected interaction rates for each
    year.
    - The function writes the results to the database table
    `rate_interactions_for_quick_recipe`.
    """
    # Simulate an empty database table to force calculation
    mock_read_sql_table.return_value = pd.DataFrame()

    # Create a DataAnalyzer instance
    analyzer = DataAnalyzer(sample_data)

    # Call the function
    result = analyzer.get_quick_recipe_interaction_rate(mock_engine)

    # Expected interaction rates
    expected = pd.DataFrame(
        {
            "year": [2005, 2007, 2009, 2010],
            "Quick_Tag_Interactions": [1, 1, 1, 1],
            "Total_Interactions": [2, 2, 1, 2],
            "Proportion": [50.0, 50.0, 100.0, 50.0],
        }
    )

    # Assert the output matches the expected DataFrame
    pd.testing.assert_frame_equal(result.reset_index(drop=True), expected)


@patch("projet_kbd.data_analyzer.pd.read_sql_table")
@patch("projet_kbd.data_analyzer.pd.DataFrame.to_sql")
def test_get_categories_quick_recipe(
    mock_to_sql, mock_read_sql_table, sample_data, mock_engine
):
    """
    Test the `get_categories_quick_recipe` function.

    This test ensures the function calculates the counts of main categories
    for quick recipes, handles missing database data, and stores the results
    in the database.

    Parameters
    ----------
    mock_to_sql : MagicMock
        Mock for `pd.DataFrame.to_sql` to intercept database write operations.
    mock_read_sql_table : MagicMock
        Mock for `pd.read_sql_table` to simulate reading from an empty database
        table.
    sample_data : pd.DataFrame
        Fixture containing realistic sample data for testing.
    mock_engine : MagicMock
        Mock database engine to simulate database connections.

    Assertions
    ----------
    - The resulting DataFrame matches the expected category counts for
    quick recipes.
    - The function writes the results to the database table
    `categories_quick_recipe`.
    """
    # Simulate an empty database table to force calculation
    mock_read_sql_table.return_value = pd.DataFrame()

    # Create a DataAnalyzer instance
    analyzer = DataAnalyzer(sample_data)

    # Call the function
    result = analyzer.get_categories_quick_recipe(mock_engine)

    # Expected category counts
    expected = pd.DataFrame(
        {
            "Category": [
                "main-dish",
                "desserts",
                "appetizers",
                "soups-stews",
                "salads",
                "side-dishes",
                "snacks",
            ],
            "Count": [1, 1, 0, 0, 1, 0, 1],
        }
    )

    # Assert the output matches the expected DataFrame
    pd.testing.assert_frame_equal(result.reset_index(drop=True), expected)


@patch("projet_kbd.data_analyzer.pd.read_sql_table")
@patch("projet_kbd.data_analyzer.pd.DataFrame.to_sql")
def test_analyse_interactions_ratings(
    mock_to_sql, mock_read_sql_table, sample_data, mock_engine
):
    """
    Test the `analyse_interactions_ratings` function.

    This test validates that the method aggregates interaction and rating data
    correctly and returns the expected results in a DataFrame.
    It also verifies expected behavior using mocked database operations.
    """

    # Simulate an empty database table, ensuring no pre-existing state issues
    mock_read_sql_table.return_value = pd.DataFrame()

    # Create a DataAnalyzer instance
    analyzer = DataAnalyzer(sample_data)

    # Call the function
    result = analyzer.analyse_interactions_ratings(mock_engine)

    # Expected values based on provided sample data logic
    expected = pd.DataFrame(
        {
            "id": [1, 2, 3, 4, 5, 6, 7],
            "avg_rating": [4.0, 5.0, 3.0, 4.5, 5.0, 2.0, 3.5],
            "num_ratings": [1, 1, 1, 1, 1, 1, 1],
            "mean_minutes": [30.0, 45.0, 15.0, 60.0, 20.0, 50.0, 25.0],
        }
    )

    # Compare the actual DataFrame against the expected values
    pd.testing.assert_frame_equal(result.reset_index(drop=True), expected)


@patch("projet_kbd.data_analyzer.pd.read_sql_table")
@patch("projet_kbd.data_analyzer.pd.DataFrame.to_sql")
def test_analyse_average_steps_rating(
    mock_to_sql, mock_read_sql_table, sample_data, mock_engine
):
    """
    Test the `analyse_average_steps_rating` function.
    This test validates that the method calculates the average
    steps and average ratingsper year based on the provided sample data.
    """
    # Simulate an empty database table
    mock_read_sql_table.return_value = pd.DataFrame()

    # Create the DataAnalyzer instance
    analyzer = DataAnalyzer(sample_data)

    # Call the method
    result = analyzer.analyse_average_steps_rating(mock_engine)

    # Expected data based on the sample data
    expected = pd.DataFrame({
        "year": [2020, 2021, 2022, 2023],
        "avg_steps": [1100.0, 900.0, 1200.0, 1100.0],
        "avg_rating": [4.50, 3.75, 3.50, 3.50]
    }).astype({
        "year": "int32",
        "avg_steps": "float64",
        "avg_rating": "float64"
    })

    # Compare the actual DataFrame to expected values
    pd.testing.assert_frame_equal(result.reset_index(drop=True), expected)


@patch("projet_kbd.data_analyzer.pd.read_sql_table")
@patch("projet_kbd.data_analyzer.pd.DataFrame.to_sql")
def test_analyse_user_interactions(
    mock_to_sql, mock_read_sql_table, sample_data, mock_engine
):
    """
    Test the `analyse_user_intractions` function.
    This test validates that the method calculates interactions
    and average ratings grouped by days since submission correctly.
    """
    # Simulate database state with empty initial read
    mock_read_sql_table.return_value = pd.DataFrame()

    # Create the DataAnalyzer instance with the sample data
    analyzer = DataAnalyzer(sample_data)

    # Call the method
    result = analyzer.analyse_user_intractions(mock_engine)

    # Expected result calculation
    expected = pd.DataFrame(
        {
            "days_since_submission": [2, 5, 40],
            "num_interactions": [1, 5, 1],
            "avg_rating": [4.5, 4.1, 2.0]
        }
    )

    # Assert that the DataFrame matches expected results
    pd.testing.assert_frame_equal(result.reset_index(drop=True), expected)<|MERGE_RESOLUTION|>--- conflicted
+++ resolved
@@ -4,12 +4,7 @@
 import sqlalchemy
 from collections import Counter
 
-<<<<<<< HEAD
 from projet_kbd.data_analyzer import DataAnalyzer
-=======
-
-from projet_kbd import data_analyzer
->>>>>>> 56343474
 
 
 @pytest.fixture
@@ -726,6 +721,675 @@
         con=engine,
         if_exists="replace"
     )
+def sample_data_oils():
+    """
+    Fixture providing sample data for oil analysis.
+
+    Returns
+    -------
+    pd.DataFrame
+        A DataFrame containing sample data with columns 'id', 'year', and
+        'ingredients'.
+    """
+    return pd.DataFrame(
+        {
+            'id': [1, 2, 3, 4],
+            'year': [2002, 2002, 2003, 2003],
+            'ingredients': ["['olive oil', 'salt']", 
+                            "['vegetable oil', 'pepper']", 
+                            "['olive oil', 'garlic']", 
+                            "['extra virgin olive oil', 'pepper']"]
+        })
+
+@patch("projet_kbd.data_analyzer.pd.read_sql_table")
+def test_analyze_oils_data_found_in_database(mock_read_sql_table):
+    """
+    Test the `analyze_oils` method when data is found in the database.
+
+    This test ensures that the method correctly retrieves and returns the
+    existing data from the database.
+
+    Parameters
+    ----------
+    mock_read_sql_table : MagicMock
+        Mock for `pd.read_sql_table` to simulate reading from the database.
+
+    Assertions
+    ----------
+    - The resulting DataFrame matches the mock data found in the database.
+    - The function reads the data from the database table `oils_dataframe`.
+    """
+    # Simulate data being found in the database
+    mock_existing_data = pd.DataFrame({
+        'Year': [2002, 2003],
+        'Oil Type': ['olive oil', 'vegetable oil'],
+        'Proportion': [0.7, 0.3]
+    })
+    mock_read_sql_table.return_value = mock_existing_data
+
+    # Initialize the analyzer
+    analyzer = DataAnalyzer(data=sample_data_oils())
+
+    # Call the method
+    result = analyzer.analyze_oils(mock_engine)
+
+    # Verify it returned the database data
+    pd.testing.assert_frame_equal(result, mock_existing_data)
+    mock_read_sql_table.assert_called_once_with('oils_dataframe', con=mock_engine)
+
+    # Stop the mock
+    patch.stopall()
+
+def test_normalize_proportions():
+    """
+    Test the normalization of oil proportions per year.
+
+    This test ensures that the proportions of different oils are correctly
+    normalized for each year without modifying the original dictionary during
+    iteration.
+
+    Assertions
+    ----------
+    - The normalized proportions match the expected values for each year.
+    """
+    # Simulate internal normalization logic
+    year_oil = {
+        2002: {'olive oil': 3, 'vegetable oil': 1},
+        2003: {'olive oil': 2, 'extra virgin olive oil': 2}
+    }
+
+    # Normalize proportions without modifying the dictionary while iterating
+    normalized_year_oil = {}
+    for year, oils in year_oil.items():
+        total = sum(oils.values())
+        normalized_year_oil[year] = {oil: count / total for oil, count in oils.items()}
+
+    expected_normalized = {
+        2002: {'olive oil': 0.75, 'vegetable oil': 0.25},
+        2003: {'olive oil': 0.5, 'extra virgin olive oil': 0.5}
+    }
+
+    assert normalized_year_oil == expected_normalized
+
+
+def test_group_interactions_year():
+    """
+    Test the `group_interactions_year` method.
+
+    This test ensures that the method correctly groups interactions by year
+    and counts the number of interactions per year.
+
+    Assertions
+    ----------
+    - The indices of the resulting group match the expected years.
+    - The values of the resulting group match the expected counts of reviews
+      per year.
+    """
+    # Sample dataset
+    sample_data = pd.DataFrame({
+        "id": [1, 2, 3, 4, 5],
+        "year": [2002, 2002, 2003, 2003, 2003],
+        "review": ["Review1", "Review2", "Review3", "Review4", "Review5"]
+    })
+
+    # Initialize the analyzer with sample data
+    analyzer = DataAnalyzer(data=sample_data)
+
+    # Call the method
+    indices, values = analyzer.group_interactions_year()
+
+    # Expected output
+    expected_indices = pd.Index([2002, 2003])  # Years with reviews
+    expected_values = [2, 3]  # Review counts per year
+
+    # Validate the output
+    assert all(indices == expected_indices)
+    assert all(values == expected_values)
+
+def test_group_recipes_year():
+    """
+    Test the `group_recipes_year` method.
+
+    This test ensures that the method correctly groups recipes by year and
+    counts the number of unique recipes per year.
+
+    Assertions
+    ----------
+    - The indices of the resulting group match the expected unique years.
+    - The values of the resulting group match the expected counts of unique
+      recipes per year.
+    """
+    # Sample dataset
+    sample_data = pd.DataFrame({
+        "id": [1, 2, 3, 1, 4, 5],  # Recipe IDs
+        "year": [2002, 2002, 2003, 2003, 2003, 2004]  # Years
+    })
+
+    # Initialize the analyzer with sample data
+    analyzer = DataAnalyzer(data=sample_data)
+
+    # Call the method
+    indices, values = analyzer.group_recipes_year()
+
+    # Expected output
+    expected_indices = pd.Index([2002, 2003, 2004])  # Unique years
+    expected_values = [2, 3, 1]  # Unique recipe counts per year
+
+    # Validate the output
+    assert all(indices == expected_indices)
+    assert all(values == expected_values)
+
+
+def test_get_tags():
+    """
+    Test the `get_tags` method.
+
+    This test ensures that the method correctly retrieves and counts the tags
+    for recipes in a given year.
+
+    Assertions
+    ----------
+    - The resulting Counter matches the expected tag counts for the specified
+      year.
+    """
+    # Sample dataset
+    sample_data = pd.DataFrame({
+        "id": [1, 2, 3, 4],
+        "year": [2002, 2002, 2003, 2003],
+        "tags": [
+            "['quick', 'easy', 'main course']",
+            "['quick', 'healthy', 'snack']",
+            "['dessert', 'sweet']",
+            "['healthy', 'snack', 'sweet']"
+        ]
+    })
+
+    # Initialize the analyzer with sample data
+    analyzer = DataAnalyzer(data=sample_data)
+
+    # Call the method for the year 2002
+    result = analyzer.get_tags(2002)
+
+    # Expected output
+    expected_tags = Counter({
+        "quick": 2,
+        "easy": 1,
+        "main course": 1,
+        "healthy": 1,
+        "snack": 1
+    })
+
+    # Validate the result
+    assert result == expected_tags
+
+
+def test_get_top_tags():
+    """
+    Test the `get_top_tags` method.
+
+    This test ensures that the method correctly retrieves and counts the top
+    tags for recipes in a given year.
+
+    Assertions
+    ----------
+    - The resulting dictionary matches the expected top tags and their counts
+      for the specified year.
+    """
+    # Sample dataset
+    sample_data = pd.DataFrame({
+        "id": [1, 2, 3, 4],
+        "year": [2002, 2002, 2003, 2003],
+        "tags": [
+            "['quick', 'easy', 'main course']",
+            "['quick', 'healthy', 'snack']",
+            "['dessert', 'sweet']",
+            "['healthy', 'snack', 'sweet']"
+        ]
+    })
+
+    # Initialize the analyzer with sample data
+    analyzer = DataAnalyzer(data=sample_data)
+
+    # Call the method for the year 2002
+    result = analyzer.get_top_tags(2002)
+
+    # Expected output
+    expected_top_tags = {
+        2002: [
+            ("quick", 2),
+            ("easy", 1),
+            ("main course", 1),
+            ("healthy", 1),
+            ("snack", 1)
+        ]
+    }
+
+    # Validate the result
+    assert result == expected_top_tags
+
+
+@patch("projet_kbd.data_analyzer.utils.create_top_tags_database")
+@patch("projet_kbd.data_analyzer.pd.read_sql_table")
+@patch("projet_kbd.data_analyzer.DataAnalyzer.get_top_tags")
+def test_get_top_tag_per_year(mock_get_top_tags, mock_read_sql_table, mock_create_db):
+    """
+    Test the `get_top_tag_per_year` method.
+
+    This test ensures that the method correctly retrieves the top tags per
+    year from the database, and creates the database table if it doesn't
+    exist.
+
+    Parameters
+    ----------
+    mock_get_top_tags : MagicMock
+        Mock for `DataAnalyzer.get_top_tags` to simulate retrieving top tags.
+    mock_read_sql_table : MagicMock
+        Mock for `pd.read_sql_table` to simulate reading from the database.
+    mock_create_db : MagicMock
+        Mock for `utils.create_top_tags_database` to simulate creating the
+        database table.
+
+    Assertions
+    ----------
+    - The method reads the data from the database table `top_tags` if it
+      exists.
+    - The method does not recreate the table if data already exists.
+    - The method creates the table if no data is found in the database.
+    """
+    # Simulate database table already existing
+    mock_read_sql_table.return_value = pd.DataFrame({
+        "set_number": [0, 0, 0],
+        "year": [2002, 2003, 2004],
+        "label": ["quick", "easy", "snack"],
+        "size": [20, 15, 10]
+    })
+
+    # Initialize the analyzer
+    analyzer = DataAnalyzer(data=pd.DataFrame())
+
+    # Call the method with mock engine and database path
+    engine = MagicMock()
+    db_path = "test_path"
+    result = analyzer.get_top_tag_per_year(engine, db_path)
+
+    # Verify it doesn't recreate the table if data already exists
+    mock_read_sql_table.assert_called_once_with("top_tags", con=engine)
+    mock_create_db.assert_not_called()
+    assert result is None
+
+    # Simulate no data found in the database
+    mock_read_sql_table.side_effect = Exception("No table found")
+    mock_get_top_tags.side_effect = lambda year: {year: Counter({"tag1": 10, "tag2": 5, "tag3": 3}).most_common(10)}
+
+    # Call the method again
+    analyzer.get_top_tag_per_year(engine, db_path)
+
+    # Verify table creation
+    mock_create_db.assert_called_once()
+
+
+
+@patch("projet_kbd.data_analyzer.pd.read_sql_table")
+@patch("projet_kbd.data_analyzer.pd.DataFrame.to_sql")
+def test_analyze_cuisines(mock_to_sql, mock_read_sql_table):
+    """
+    Test the `analyze_cuisines` method.
+
+    This test ensures that the method correctly analyzes the proportions of
+    different cuisines in the dataset and handles cases where data is already
+    present in the database or needs to be calculated and saved.
+
+    Parameters
+    ----------
+    mock_to_sql : MagicMock
+        Mock for `pd.DataFrame.to_sql` to intercept database write operations.
+    mock_read_sql_table : MagicMock
+        Mock for `pd.read_sql_table` to simulate reading from the database.
+
+    Assertions
+    ----------
+    - The method returns the existing data if found in the database.
+    - The method calculates and returns the correct proportions if no data is
+      found in the database.
+    - The method saves the calculated proportions to the database.
+    """
+    # Simulate data already in the database
+    mock_read_sql_table.return_value = pd.DataFrame({
+        "Cuisine": ["Italian", "American"],
+        "Proportion": [0.3, 0.7]
+    })
+
+    # Initialize analyzer with sample data
+    sample_data = pd.DataFrame({
+        "id": [1, 2, 3, 4, 5, 6],
+        "cuisine": ["Italian", "American", "Mexican", "Mexican", "others", "Greek"]
+    })
+    analyzer = DataAnalyzer(data=sample_data)
+
+    # Call the method with mock engine
+    engine = MagicMock()
+    result = analyzer.analyze_cuisines(engine)
+
+    # Verify it returns the existing data if found in the database
+    mock_read_sql_table.assert_called_once_with("cuisine_data", con=engine)
+    pd.testing.assert_frame_equal(result, mock_read_sql_table.return_value)
+    mock_to_sql.assert_not_called()
+
+    # Simulate no data in the database
+    mock_read_sql_table.side_effect = Exception("No table found")
+    analyzer.data = sample_data  # Assign the test dataset again
+
+    # Call the method to process and save data
+    result = analyzer.analyze_cuisines(engine)
+
+    # Expected processed data
+    expected_result = pd.DataFrame({
+        "Cuisine": ["Italian", "American", "Mexican", "Greek", "others"],
+        "Proportion": [
+            1 / 6,  # Italian
+            1 / 6,  # American
+            2 / 6,  # Mexican
+            1 / 6,  # Greek
+            1 / 6   # Others aggregated
+        ]
+    })
+
+    # Verify the proportions are calculated correctly
+    pd.testing.assert_frame_equal(result.sort_values(by="Cuisine").reset_index(drop=True),
+                                   expected_result.sort_values(by="Cuisine").reset_index(drop=True))
+
+    # Ensure the result is saved to the database
+    mock_to_sql.assert_called_once_with(name="cuisine_data", con=engine, if_exists="replace")
+
+
+@patch("projet_kbd.data_analyzer.pd.read_sql_table")
+@patch("projet_kbd.data_analyzer.pd.DataFrame.to_sql")
+@patch("projet_kbd.data_analyzer.utils.relevant_cuisines", ["Italian", "American", "Mexican", "Greek"])
+def test_top_commun_ingredients(mock_to_sql, mock_read_sql_table):
+    """
+    Test the `top_commun_ingredients` method.
+
+    This test ensures that the method correctly identifies and returns the top
+    common ingredients for each relevant cuisine, and handles cases where data
+    is already present in the database or needs to be calculated and saved.
+
+    Parameters
+    ----------
+    mock_to_sql : MagicMock
+        Mock for `pd.DataFrame.to_sql` to intercept database write operations.
+    mock_read_sql_table : MagicMock
+        Mock for `pd.read_sql_table` to simulate reading from the database.
+
+    Assertions
+    ----------
+    - The method returns the existing data if found in the database.
+    - The method calculates and returns the correct top common ingredients if
+      no data is found in the database.
+    - The method saves the calculated top common ingredients to the database.
+    """
+    # Simulate data already in the database
+    mock_read_sql_table.return_value = pd.DataFrame({
+        "cuisine": ["Italian", "American"],
+        "Top ingredient 1": ["tomato", "bread"],
+        "Top ingredient 2": ["cheese", "butter"],
+        "Top ingredient 3": ["basil", "sugar"],
+        "Top ingredient 4": ["olive oil", "milk"],
+        "Top ingredient 5": ["garlic", "flour"]
+    })
+
+    # Initialize the analyzer with sample data
+    sample_data = pd.DataFrame({
+        "id": [1, 2, 3, 4, 5, 6],
+        "cuisine": ["Italian", "American", "Mexican", "Greek", "Mexican", "Italian"],
+        "ingredients": [
+            "['tomato', 'cheese', 'basil', 'olive oil', 'garlic']",
+            "['bread', 'butter', 'sugar', 'milk', 'flour']",
+            "['tortilla', 'beans', 'chili powder', 'corn', 'cheese']",
+            "['olive oil', 'feta', 'oregano', 'lemon', 'cucumber']",
+            "['tortilla', 'chili powder', 'avocado', 'cheese', 'tomato']",
+            "['tomato', 'cheese', 'garlic', 'basil', 'olive oil']"
+        ]
+    })
+    analyzer = DataAnalyzer(data=sample_data)
+
+    # Mock engine
+    engine = MagicMock()
+
+    # Test case 1: Data already exists in the database
+    result = analyzer.top_commun_ingredients(engine)
+
+    # Verify it returns the existing data
+    mock_read_sql_table.assert_called_once_with("cuisine_top_ingredients", con=engine)
+    pd.testing.assert_frame_equal(result, mock_read_sql_table.return_value)
+    mock_to_sql.assert_not_called()
+
+    # Test case 2: Data missing in the database
+    mock_read_sql_table.side_effect = Exception("No table found")
+
+    # Call the method to process the data
+    result = analyzer.top_commun_ingredients(engine)
+
+    # Expected processed DataFrame
+    expected_result = pd.DataFrame({
+        "cuisine": ["American", "Greek", "Italian", "Mexican"],
+        "Top ingredient 1": ["bread", "olive oil", "tomato", "tortilla"],
+        "Top ingredient 2": ["butter", "feta", "cheese", "chili powder"],
+        "Top ingredient 3": ["sugar", "oregano", "basil", "cheese"],
+        "Top ingredient 4": ["milk", "lemon", "olive oil", "beans"],
+        "Top ingredient 5": ["flour", "cucumber", "garlic", "corn"]
+    })
+
+    # Ensure consistent dtype for textual columns
+    text_columns = ["cuisine", "Top ingredient 1", "Top ingredient 2", "Top ingredient 3", "Top ingredient 4", "Top ingredient 5"]
+    for col in text_columns:
+        result[col] = result[col].astype("string")
+        expected_result[col] = expected_result[col].astype("string")
+
+    # Validate the result structure and content
+    pd.testing.assert_frame_equal(
+        result.sort_values("cuisine").reset_index(drop=True),
+        expected_result.sort_values("cuisine").reset_index(drop=True)
+    )
+
+    # Ensure the result is saved to the database
+    mock_to_sql.assert_called_once_with(
+        name="cuisine_top_ingredients",
+        con=engine,
+        if_exists="replace"
+    )
+
+@patch("projet_kbd.data_analyzer.pd.read_sql_table")
+@patch("projet_kbd.data_analyzer.pd.DataFrame.to_sql")
+@patch("projet_kbd.data_analyzer.utils.relevant_cuisines", ["Italian", "American", "Mexican", "Greek"])
+def test_cuisine_evolution(mock_to_sql, mock_read_sql_table):
+    """
+    Test the `cuisine_evolution` method.
+
+    This test ensures that the method correctly analyzes the evolution of
+    different cuisines over the years and handles cases where data is already
+    present in the database or needs to be calculated and saved.
+
+    Parameters
+    ----------
+    mock_to_sql : MagicMock
+        Mock for `pd.DataFrame.to_sql` to intercept database write operations.
+    mock_read_sql_table : MagicMock
+        Mock for `pd.read_sql_table` to simulate reading from the database.
+
+    Assertions
+    ----------
+    - The method returns the existing data if found in the database.
+    - The method calculates and returns the correct evolution of cuisines if
+      no data is found in the database.
+    - The method saves the calculated evolution of cuisines to the database.
+    """
+    # Simulate data already in the database
+    mock_read_sql_table.return_value = pd.DataFrame({
+        "Year": [2002, 2003],
+        "American": [50.0, 40.0],
+        "Greek": [5.0, 5.0],
+        "Italian": [30.0, 35.0],
+        "Greek": [15.0, 20.0]
+    }).set_index("Year")
+
+    # Initialize the analyzer with sample data
+    sample_data = pd.DataFrame({
+        "id": [1, 2, 3, 4, 5, 6],
+        "cuisine": ["Italian", "American", "Mexican", "Greek", "Mexican", "Italian"],
+        "year": [2002, 2002, 2003, 2003, 2003, 2003]
+    })
+    analyzer = DataAnalyzer(data=sample_data)
+
+    # Mock SQLAlchemy engine
+    engine = MagicMock()
+
+    # Test case 1: Data already exists in the database
+    result = analyzer.cuisine_evolution(engine)
+
+    # Validate it returns the existing database data
+    mock_read_sql_table.assert_called_once_with("cuisine_evolution_dataframe", con=engine)
+    pd.testing.assert_frame_equal(result, mock_read_sql_table.return_value)
+    mock_to_sql.assert_not_called()
+
+    # Test case 2: Data not found in the database
+    mock_read_sql_table.side_effect = Exception("No table found")
+
+    # Call the method to process the data
+    result = analyzer.cuisine_evolution(engine)
+    pd.set_option('display.max_columns', None)
+    pd.set_option('display.expand_frame_repr', False)
+
+    # Expected processed DataFrame
+    expected_result = pd.DataFrame({
+        "Cuisine": ["American", "Greek", "Italian", "Mexican"],
+        2002: [50.0, 0.0, 50.0, 0.0],
+        2003: [0.0, 25.0, 25.0, 50.0],
+        2004: [0.0, 0.0, 0.0, 0.0],
+        2005: [0.0, 0.0, 0.0, 0.0],
+        2006: [0.0, 0.0, 0.0, 0.0],
+        2007: [0.0, 0.0, 0.0, 0.0],
+        2008: [0.0, 0.0, 0.0, 0.0],
+        2009: [0.0, 0.0, 0.0, 0.0],
+        2010: [0.0, 0.0, 0.0, 0.0]
+    }).set_index("Cuisine").T
+
+    expected_result = expected_result.reset_index().rename(columns={"index": "Year"}).set_index("Year")
+    expected_result.columns.name = "Cuisine"
+
+    # Updated validation
+    pd.testing.assert_frame_equal(
+        result,
+        expected_result
+    )
+
+    # Ensure the result is saved to the database
+    mock_to_sql.assert_called_once_with(
+        name="cuisine_evolution_dataframe",
+        con=engine,
+        if_exists="replace",
+        index=True,
+        index_label="Year"
+    )
+
+
+@patch("projet_kbd.data_analyzer.pd.read_sql_table")
+@patch("projet_kbd.data_analyzer.pd.DataFrame.to_sql")
+@patch("projet_kbd.data_analyzer.utils.relevant_cuisines", ["Italian", "American", "Mexican", "Greek"])
+def test_analyse_cuisine_nutritions(mock_to_sql, mock_read_sql_table):
+    """
+    Test the `analyse_cuisine_nutritions` method.
+
+    This test ensures that the method correctly analyzes the nutritional
+    information of different cuisines and handles cases where data is already
+    present in the database or needs to be calculated and saved.
+
+    Parameters
+    ----------
+    mock_to_sql : MagicMock
+        Mock for `pd.DataFrame.to_sql` to intercept database write operations.
+    mock_read_sql_table : MagicMock
+        Mock for `pd.read_sql_table` to simulate reading from the database.
+
+    Assertions
+    ----------
+    - The method returns the existing data if found in the database.
+    - The method calculates and returns the correct nutritional information if
+      no data is found in the database.
+    - The method saves the calculated nutritional information to the database.
+    """
+    # Simulate data already in the database
+    mock_read_sql_table.return_value = pd.DataFrame({
+        "cuisine": ["Italian", "American"],
+        "sugar": [5.0, 4.5],
+        "protein": [10.0, 8.5],
+        "carbs": [40.0, 35.0],
+        "totalFat": [20.0, 18.0],
+        "satFat": [8.0, 6.0],
+        "sodium": [500.0, 450.0],
+        "cal": [300.0, 280.0],
+        "minutes": [30.0, 25.0]
+    })
+
+    # Initialize the analyzer with sample data
+    sample_data = pd.DataFrame({
+        "id": [1, 2, 3, 4],
+        "cuisine": ["Italian", "American", "Mexican", "Greek"],
+        "sugar": [5.0, 4.5, 6.0, 3.0],
+        "protein": [10.0, 8.5, 12.0, 9.0],
+        "carbs": [40.0, 35.0, 50.0, 30.0],
+        "totalFat": [20.0, 18.0, 25.0, 15.0],
+        "satFat": [8.0, 6.0, 10.0, 4.0],
+        "sodium": [500.0, 450.0, 600.0, 400.0],
+        "cal": [300.0, 280.0, 350.0, 250.0],
+        "minutes": [30.0, 25.0, 40.0, 20.0]
+    })
+    analyzer = DataAnalyzer(data=sample_data)
+
+    # Mock engine
+    engine = MagicMock()
+
+    # Test case 1: Data already exists in the database
+    result = analyzer.analyse_cuisine_nutritions(engine)
+    pd.set_option('display.max_columns', None)
+    pd.set_option('display.expand_frame_repr', False)
+
+    # Validate it returns the existing database data
+    mock_read_sql_table.assert_called_once_with("cuisines_nutritions", con=engine)
+    pd.testing.assert_frame_equal(result, mock_read_sql_table.return_value)
+    mock_to_sql.assert_not_called()
+
+    # Test case 2: Data not found in the database
+    mock_read_sql_table.side_effect = Exception("No table found")
+
+    # Call the method to process the data
+    result = analyzer.analyse_cuisine_nutritions(engine)
+
+    # Expected processed DataFrame
+    expected_result = pd.DataFrame({
+        "sugar": [4.5, 3.0, 5.0, 6.0],
+        "protein": [8.5, 9.0, 10.0, 12.0],
+        "carbs": [35.0, 30.0, 40.0, 50.0],
+        "totalFat": [18.0, 15.0, 20.0, 25.0],
+        "satFat": [6.0, 4.0, 8.0, 10.0],
+        "sodium": [450.0, 400.0, 500.0, 600.0],
+        "cal": [280.0, 250.0, 300.0, 350.0],
+        "minutes": [25.0, 20.0, 30.0, 40.0],
+    }, index=["American", "Greek", "Italian", "Mexican"])
+
+    expected_result.index.name = "cuisine"
+
+    # Validate the result structure and content
+    pd.testing.assert_frame_equal(
+        result.sort_index(),
+        expected_result.sort_index()
+    )
+
+    # Ensure the result is saved to the database
+    mock_to_sql.assert_called_once_with(
+        name="cuisines_nutritions",
+        con=engine,
+        if_exists="replace"
+    )
 
 
 @patch("projet_kbd.data_analyzer.pd.read_sql_table")
