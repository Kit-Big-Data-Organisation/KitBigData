from unittest.mock import MagicMock, patch
import pandas as pd
import pytest
<<<<<<< HEAD
from projet_kbd.data_analyzer import DataAnalyzer
=======
import sqlalchemy
from collections import Counter


from projet_kbd import data_analyzer
>>>>>>> b0a04e8a


@pytest.fixture
def mock_engine():
    """Mock l'objet SQLAlchemy engine."""
    return MagicMock()


@pytest.fixture
def sample_data():
    return pd.DataFrame(
        {
            "id": [1, 2, 3, 4, 5, 6, 7],
            "year": [2005, 2005, 2007, 2007, 2009, 2010, 2010],
            "submitted": [
                "2020-01-10",
                "2020-03-15",
                "2021-05-20",
                "2021-07-30",
                "2022-09-10",
                "2022-12-01",
                "2023-01-15",
            ],
            "date": [
                "2020-01-15",
                "2020-03-20",
                "2021-05-25",
                "2021-08-01",
                "2022-09-15",
                "2023-01-10",
                "2023-01-20",
            ],
            "rating": [4.0, 5.0, 3.0, 4.5, 5.0, 2.0, 3.5],
            "minutes": [30, 45, 15, 60, 20, 50, 25],
            "tags": [
                "['30-minutes-or-less', 'main-dish']",
                "['4-hours-or-less', 'soups-stews']",
                "['15-minutes-or-less', 'desserts']",
                "['60-minutes-or-less', 'appetizers']",
                "['15-minutes-or-less', 'salads']",
                "['4-hours-or-less', 'side-dishes']",
                "['30-minutes-or-less', 'snacks']",
            ],
            "n_steps": [1000, 1200, 800, 1000, 1500, 900, 1100],
            "interactions": ["abc", "abc", "abc", "abc", "abc", 100, 200],
        }
    )

def sample_data_oils():
    return pd.DataFrame(
        {
            'id': [1, 2, 3, 4],
            'year': [2002, 2002, 2003, 2003],
            'ingredients': ["['olive oil', 'salt']", 
                            "['vegetable oil', 'pepper']", 
                            "['olive oil', 'garlic']", 
                            "['extra virgin olive oil', 'pepper']"]

        })

@patch("projet_kbd.data_analyzer.pd.read_sql_table")
def test_analyze_oils_data_found_in_database(mock_read_sql_table):
        # Simulate data being found in the database
        mock_existing_data = pd.DataFrame({
            'Year': [2002, 2003],
            'Oil Type': ['olive oil', 'vegetable oil'],
            'Proportion': [0.7, 0.3]
        })
        mock_read_sql_table.return_value = mock_existing_data

        # Initialize the analyzer
        analyzer = data_analyzer.DataAnalyzer(data=sample_data_oils())

        # Call the method
        result = analyzer.analyze_oils(mock_engine)

        # Verify it returned the database data
        pd.testing.assert_frame_equal(result, mock_existing_data)
        mock_read_sql_table.assert_called_once_with('oils_dataframe', con=mock_engine)

        # Stop the mock
        patch.stopall()

def test_normalize_proportions():
    # Simulate internal normalization logic
    year_oil = {
        2002: {'olive oil': 3, 'vegetable oil': 1},
        2003: {'olive oil': 2, 'extra virgin olive oil': 2}
    }

    # Normalize proportions without modifying the dictionary while iterating
    normalized_year_oil = {}
    for year, oils in year_oil.items():
        total = sum(oils.values())
        normalized_year_oil[year] = {oil: count / total for oil, count in oils.items()}

    expected_normalized = {
        2002: {'olive oil': 0.75, 'vegetable oil': 0.25},
        2003: {'olive oil': 0.5, 'extra virgin olive oil': 0.5}
    }

    assert normalized_year_oil == expected_normalized


def test_group_interactions_year():
    """Test the group_interactions_year method."""
    # Sample dataset
    sample_data = pd.DataFrame({
        "id": [1, 2, 3, 4, 5],
        "year": [2002, 2002, 2003, 2003, 2003],
        "review": ["Review1", "Review2", "Review3", "Review4", "Review5"]
    })

    # Initialize the analyzer with sample data

    analyzer = data_analyzer.DataAnalyzer(data=sample_data)

    # Call the method
    indices, values = analyzer.group_interactions_year()

    # Expected output
    expected_indices = pd.Index([2002, 2003])  # Years with reviews
    expected_values = [2, 3]  # Review counts per year

    # Validate the output
    assert all(indices == expected_indices)
    assert all(values == expected_values)

def test_group_recipes_year():
    """Test the group_recipes_year method."""
    # Sample dataset
    sample_data = pd.DataFrame({
        "id": [1, 2, 3, 1, 4, 5],  # Recipe IDs
        "year": [2002, 2002, 2003, 2003, 2003, 2004]  # Years
    })

    # Initialize the analyzer with sample data
    analyzer = data_analyzer.DataAnalyzer(data=sample_data)

    # Call the method
    indices, values = analyzer.group_recipes_year()

    # Expected output
    expected_indices = pd.Index([2002, 2003, 2004])  # Unique years
    expected_values = [2, 3, 1]  # Unique recipe counts per year

    # Validate the output
    assert all(indices == expected_indices)
    assert all(values == expected_values)


def test_get_tags():
    """Test the get_tags method."""
    # Sample dataset
    sample_data = pd.DataFrame({
        "id": [1, 2, 3, 4],
        "year": [2002, 2002, 2003, 2003],
        "tags": [
            "['quick', 'easy', 'main course']",
            "['quick', 'healthy', 'snack']",
            "['dessert', 'sweet']",
            "['healthy', 'snack', 'sweet']"
        ]
    })

    # Initialize the analyzer with sample data
    analyzer = data_analyzer.DataAnalyzer(data=sample_data)

    # Call the method for the year 2002
    result = analyzer.get_tags(2002)

    # Expected output
    expected_tags = Counter({
        "quick": 2,
        "easy": 1,
        "main course": 1,
        "healthy": 1,
        "snack": 1
    })

    # Validate the result
    assert result == expected_tags


def test_get_top_tags():
    """Test the get_top_tags method."""
    # Sample dataset
    sample_data = pd.DataFrame({
        "id": [1, 2, 3, 4],
        "year": [2002, 2002, 2003, 2003],
        "tags": [
            "['quick', 'easy', 'main course']",
            "['quick', 'healthy', 'snack']",
            "['dessert', 'sweet']",
            "['healthy', 'snack', 'sweet']"
        ]
    })

    # Initialize the analyzer with sample data
    analyzer = data_analyzer.DataAnalyzer(data=sample_data)

    # Call the method for the year 2002
    result = analyzer.get_top_tags(2002)

    # Expected output
    expected_top_tags = {
        2002: [
            ("quick", 2),
            ("easy", 1),
            ("main course", 1),
            ("healthy", 1),
            ("snack", 1)
        ]
    }

    # Validate the result
    assert result == expected_top_tags


@patch("projet_kbd.data_analyzer.utils.create_top_tags_database")
@patch("projet_kbd.data_analyzer.pd.read_sql_table")
@patch("projet_kbd.data_analyzer.DataAnalyzer.get_top_tags")
def test_get_top_tag_per_year(mock_get_top_tags, mock_read_sql_table, mock_create_db):
    """Test the get_top_tag_per_year method."""
    # Simulate database table already existing
    mock_read_sql_table.return_value = pd.DataFrame({
        "set_number": [0, 0, 0],
        "year": [2002, 2003, 2004],
        "label": ["quick", "easy", "snack"],
        "size": [20, 15, 10]
    })

    # Initialize the analyzer
    analyzer = data_analyzer.DataAnalyzer(data=pd.DataFrame())

    # Call the method with mock engine and database path
    engine = MagicMock()
    db_path = "test_path"
    result = analyzer.get_top_tag_per_year(engine, db_path)

    # Verify it doesn't recreate the table if data already exists
    mock_read_sql_table.assert_called_once_with("top_tags", con=engine)
    mock_create_db.assert_not_called()
    assert result is None

    # Simulate no data found in the database
    mock_read_sql_table.side_effect = Exception("No table found")
    mock_get_top_tags.side_effect = lambda year: {year: Counter({"tag1": 10, "tag2": 5, "tag3": 3}).most_common(10)}

    # Call the method again
    analyzer.get_top_tag_per_year(engine, db_path)

    # Verify table creation
    mock_create_db.assert_called_once()



@patch("projet_kbd.data_analyzer.pd.read_sql_table")
@patch("projet_kbd.data_analyzer.pd.DataFrame.to_sql")
def test_analyze_cuisines(mock_to_sql, mock_read_sql_table):
    """Test the analyze_cuisines method."""
    # Simulate data already in the database
    mock_read_sql_table.return_value = pd.DataFrame({
        "Cuisine": ["Italian", "American"],
        "Proportion": [0.3, 0.7]
    })

    # Initialize analyzer with sample data
    sample_data = pd.DataFrame({
        "id": [1, 2, 3, 4, 5, 6],
        "cuisine": ["Italian", "American", "Mexican", "Mexican", "others", "Greek"]
    })
    analyzer = data_analyzer.DataAnalyzer(data=sample_data)


    # Call the method with mock engine
    engine = MagicMock()
    result = analyzer.analyze_cuisines(engine)

    # Verify it returns the existing data if found in the database
    mock_read_sql_table.assert_called_once_with("cuisine_data", con=engine)
    pd.testing.assert_frame_equal(result, mock_read_sql_table.return_value)
    mock_to_sql.assert_not_called()

    # Simulate no data in the database
    mock_read_sql_table.side_effect = Exception("No table found")
    analyzer.data = sample_data  # Assign the test dataset again

    # Call the method to process and save data
    result = analyzer.analyze_cuisines(engine)

    # Expected processed data
    expected_result = pd.DataFrame({
        "Cuisine": ["Italian", "American", "Mexican", "Greek", "others"],
        "Proportion": [
            1 / 6,  # Italian
            1 / 6,  # American
            2 / 6,  # Mexican
            1 / 6,  # Greek
            1 / 6   # Others aggregated
        ]
    })

    # Verify the proportions are calculated correctly
    pd.testing.assert_frame_equal(result.sort_values(by="Cuisine").reset_index(drop=True),
                                   expected_result.sort_values(by="Cuisine").reset_index(drop=True))

    # Ensure the result is saved to the database
    mock_to_sql.assert_called_once_with(name="cuisine_data", con=engine, if_exists="replace")



@patch("projet_kbd.data_analyzer.pd.read_sql_table")
@patch("projet_kbd.data_analyzer.pd.DataFrame.to_sql")
@patch("projet_kbd.data_analyzer.utils.relevant_cuisines", ["Italian", "American", "Mexican", "Greek"])
def test_top_commun_ingredients(mock_to_sql, mock_read_sql_table):
    """Test the top_commun_ingredients method."""
    # Simulate data already in the database
    mock_read_sql_table.return_value = pd.DataFrame({
        "cuisine": ["Italian", "American"],
        "Top ingredient 1": ["tomato", "bread"],
        "Top ingredient 2": ["cheese", "butter"],
        "Top ingredient 3": ["basil", "sugar"],
        "Top ingredient 4": ["olive oil", "milk"],
        "Top ingredient 5": ["garlic", "flour"]
    })

    # Initialize the analyzer with sample data
    sample_data = pd.DataFrame({
        "id": [1, 2, 3, 4, 5, 6],
        "cuisine": ["Italian", "American", "Mexican", "Greek", "Mexican", "Italian"],
        "ingredients": [
            "['tomato', 'cheese', 'basil', 'olive oil', 'garlic']",
            "['bread', 'butter', 'sugar', 'milk', 'flour']",
            "['tortilla', 'beans', 'chili powder', 'corn', 'cheese']",
            "['olive oil', 'feta', 'oregano', 'lemon', 'cucumber']",
            "['tortilla', 'chili powder', 'avocado', 'cheese', 'tomato']",
            "['tomato', 'cheese', 'garlic', 'basil', 'olive oil']"
        ]
    })
    analyzer = data_analyzer.DataAnalyzer(data=sample_data)


    # Mock engine
    engine = MagicMock()

    # Test case 1: Data already exists in the database
    result = analyzer.top_commun_ingredients(engine)

    # Verify it returns the existing data
    mock_read_sql_table.assert_called_once_with("cuisine_top_ingredients", con=engine)
    pd.testing.assert_frame_equal(result, mock_read_sql_table.return_value)
    mock_to_sql.assert_not_called()

    # Test case 2: Data missing in the database
    mock_read_sql_table.side_effect = Exception("No table found")

    # Call the method to process the data
    result = analyzer.top_commun_ingredients(engine)

    # Expected processed DataFrame
    expected_result = pd.DataFrame({
        "cuisine": ["American", "Greek", "Italian", "Mexican"],
        "Top ingredient 1": ["bread", "olive oil", "tomato", "tortilla"],
        "Top ingredient 2": ["butter", "feta", "cheese", "chili powder"],
        "Top ingredient 3": ["sugar", "oregano", "basil", "cheese"],
        "Top ingredient 4": ["milk", "lemon", "olive oil", "beans"],
        "Top ingredient 5": ["flour", "cucumber", "garlic", "corn"]
    })


    # Ensure consistent dtype for the 'cuisine' column
    # Ensure consistent dtype for textual columns in both DataFrames
    # Ensure consistent dtype for textual columns
    text_columns = ["cuisine", "Top ingredient 1", "Top ingredient 2", "Top ingredient 3", "Top ingredient 4", "Top ingredient 5"]
    for col in text_columns:
        result[col] = result[col].astype("string")
        expected_result[col] = expected_result[col].astype("string")

    # Validate the result structure and content
    pd.testing.assert_frame_equal(
        result.sort_values("cuisine").reset_index(drop=True),
        expected_result.sort_values("cuisine").reset_index(drop=True)
    )


    # Ensure the result is saved to the database
    mock_to_sql.assert_called_once_with(
        name="cuisine_top_ingredients",
        con=engine,
        if_exists="replace"
    )


@patch("projet_kbd.data_analyzer.pd.read_sql_table")
@patch("projet_kbd.data_analyzer.pd.DataFrame.to_sql")
@patch("projet_kbd.data_analyzer.utils.relevant_cuisines", ["Italian", "American", "Mexican", "Greek"])
def test_cuisine_evolution(mock_to_sql, mock_read_sql_table):
    """Test the cuisine_evolution method."""

    # Simulate data already in the database
    mock_read_sql_table.return_value = pd.DataFrame({
        "Year": [2002, 2003],
        "American": [50.0, 40.0],
        "Greek": [5.0, 5.0],
        "Italian": [30.0, 35.0],
        "Greek" : [15.0, 20.0]
    }).set_index("Year")

    # Initialize the analyzer with sample data
    sample_data = pd.DataFrame({
        "id": [1, 2, 3, 4, 5, 6],
        "cuisine": ["Italian", "American", "Mexican", "Greek", "Mexican", "Italian"],
        "year": [2002, 2002, 2003, 2003, 2003, 2003]
    })
    analyzer = data_analyzer.DataAnalyzer(data=sample_data)

    # Mock SQLAlchemy engine
    engine = MagicMock()

    # Test case 1: Data already exists in the database
    result = analyzer.cuisine_evolution(engine)

    # Validate it returns the existing database data
    mock_read_sql_table.assert_called_once_with("cuisine_evolution_dataframe", con=engine)
    pd.testing.assert_frame_equal(result, mock_read_sql_table.return_value)
    mock_to_sql.assert_not_called()

    # Test case 2: Data not found in the database
    mock_read_sql_table.side_effect = Exception("No table found")

    # Call the method to process the data
    result = analyzer.cuisine_evolution(engine)
    pd.set_option('display.max_columns', None)
    pd.set_option('display.expand_frame_repr', False)

    print("Result DataFrame:")
    print(result)
    # Expected processed DataFrame
    expected_result = pd.DataFrame({
        "Cuisine": ["American", "Greek", "Italian", "Mexican"],
        2002: [50.0, 0.0, 50.0, 0.0],
        2003: [0.0, 25.0, 25.0, 50.0],
        2004: [0.0, 0.0, 0.0, 0.0],
        2005: [0.0, 0.0, 0.0, 0.0],
        2006: [0.0, 0.0, 0.0, 0.0],
        2007: [0.0, 0.0, 0.0, 0.0],
        2008: [0.0, 0.0, 0.0, 0.0],
        2009: [0.0, 0.0, 0.0, 0.0],
        2010: [0.0, 0.0, 0.0, 0.0]
        }).set_index("Cuisine").T
    
    expected_result = expected_result.reset_index().rename(columns={"index": "Year"}).set_index("Year")
    expected_result.columns.name = "Cuisine"
   
    # Updated validation
    pd.testing.assert_frame_equal(
        result,
        expected_result
    )    

    # Ensure the result is saved to the database
    mock_to_sql.assert_called_once_with(
        name="cuisine_evolution_dataframe",
        con=engine,
        if_exists="replace",
        index=True,
        index_label="Year"
    )



@patch("projet_kbd.data_analyzer.pd.read_sql_table")
@patch("projet_kbd.data_analyzer.pd.DataFrame.to_sql")
@patch("projet_kbd.data_analyzer.utils.relevant_cuisines", ["Italian", "American", "Mexican", "Greek"])
def test_analyse_cuisine_nutritions(mock_to_sql, mock_read_sql_table):
    """Test the analyse_cuisine_nutritions method."""

    # Simulate data already in the database
    mock_read_sql_table.return_value = pd.DataFrame({
        "cuisine": ["Italian", "American"],
        "sugar": [5.0, 4.5],
        "protein": [10.0, 8.5],
        "carbs": [40.0, 35.0],
        "totalFat": [20.0, 18.0],
        "satFat": [8.0, 6.0],
        "sodium": [500.0, 450.0],
        "cal": [300.0, 280.0],
        "minutes": [30.0, 25.0]
    })

    # Initialize the analyzer with sample data
    sample_data = pd.DataFrame({
        "id": [1, 2, 3, 4],
        "cuisine": ["Italian", "American", "Mexican", "Greek"],
        "sugar": [5.0, 4.5, 6.0, 3.0],
        "protein": [10.0, 8.5, 12.0, 9.0],
        "carbs": [40.0, 35.0, 50.0, 30.0],
        "totalFat": [20.0, 18.0, 25.0, 15.0],
        "satFat": [8.0, 6.0, 10.0, 4.0],
        "sodium": [500.0, 450.0, 600.0, 400.0],
        "cal": [300.0, 280.0, 350.0, 250.0],
        "minutes": [30.0, 25.0, 40.0, 20.0]
    })
    analyzer = data_analyzer.DataAnalyzer(data=sample_data)

    # Mock engine
    engine = MagicMock()

    # Test case 1: Data already exists in the database
    result = analyzer.analyse_cuisine_nutritions(engine)
    pd.set_option('display.max_columns', None)
    pd.set_option('display.expand_frame_repr', False)


    # Test case 2: Data missing in the database
    mock_read_sql_table.side_effect = Exception("No table found")

    # Call the method to process the data
    result = analyzer.analyse_cuisine_nutritions(engine)
    pd.set_option('display.max_columns', None)
    pd.set_option('display.expand_frame_repr', False)

    print("Result DataFrame:")
    print(result)
        
    
    # Expected processed DataFrame
        # Expected processed DataFrame
    expected_result = pd.DataFrame({
        "sugar": [4.5, 3.0, 5.0, 6.0],
        "protein": [8.5, 9.0, 10.0, 12.0],
        "carbs": [35.0, 30.0, 40.0, 50.0],
        "totalFat": [18.0, 15.0, 20.0, 25.0],
        "satFat": [6.0, 4.0, 8.0, 10.0],
        "sodium": [450.0, 400.0, 500.0, 600.0],
        "cal": [280.0, 250.0, 300.0, 350.0],
        "minutes": [25.0, 20.0, 30.0, 40.0],
    }, index=["American", "Greek", "Italian", "Mexican"])

    expected_result.index.name = "cuisine"

    # Validate the result structure and content
    pd.testing.assert_frame_equal(
        result.sort_index(),
        expected_result.sort_index()
    )

    # Ensure the result is saved to the database
    mock_to_sql.assert_called_once_with(
        name="cuisines_nutritions",
        con=engine,
        if_exists="replace"
    )
    





@patch("projet_kbd.data_analyzer.pd.read_sql_table")
@patch("projet_kbd.data_analyzer.pd.DataFrame.to_sql")
def test_proportion_quick_recipe(
    mock_to_sql, mock_read_sql_table, sample_data, mock_engine
):
    """
    Test the `proportion_quick_recipe` function from the `data_analyzer`
    module.

    This test verifies the behavior of the `proportion_quick_recipe` function
    when:
    1. The database table is empty, forcing the function to calculate the
    proportions.
    2. The function processes the provided sample data to compute the expected
    output.
    3. The function saves the results correctly to the database.

    Steps tested:
    - Mocking database interactions (`read_sql_table` and `to_sql`).
    - Validating the structure of the output DataFrame.
    - Ensuring data is saved to the database with the correct parameters.

    Mocks:
    -------
    - `pd.read_sql_table`: Simulates an empty database table.
    - `pd.DataFrame.to_sql`: Verifies that the calculated results are saved to
    the database.

    Parameters
    ----------
    mock_to_sql : MagicMock
        Mocked version of `pd.DataFrame.to_sql` to intercept database write
        operations.
    mock_read_sql_table : MagicMock
        Mocked version of `pd.read_sql_table` to simulate reading from an
        empty database table.
    sample_data : pd.DataFrame (fixture)
        Sample data used for testing the function. Contains realistic test
        data.
    mock_engine : MagicMock (fixture)
        Mocked database engine used to simulate database connections.

    Returns
    -------
    None
        This test does not return any value but validates the function's
        behavior.

    Assertions
    ----------
    - Ensures the output DataFrame contains the expected columns: `Year` and
    `Proportion`.
    - Confirms that the function attempts to save the results to the database
    table
      `quick_recipe_proportion_table`.

    Raises
    ------
    AssertionError
        If the output structure or database interactions do not match the
        expected behavior.
    """
    # Simuler une base de données vide pour forcer le calcul
    mock_read_sql_table.return_value = pd.DataFrame()

    # Créer une instance avec des données fictives
    analyzer = DataAnalyzer(data=sample_data)

    # Appeler la fonction
    result = analyzer.proportion_quick_recipe(mock_engine)

    # Vérifier que le DataFrame de résultat contient les colonnes attendues
    assert "Year" in result.columns
    assert "Proportion" in result.columns

    # Vérifier que les données sont sauvegardées dans la base
    mock_to_sql.assert_called_once_with(
        name="quick_recipe_proportion_table",
        con=mock_engine,
        if_exists="replace",
    )


@patch("projet_kbd.data_analyzer.pd.read_sql_table")
@patch("projet_kbd.data_analyzer.pd.DataFrame.to_sql")
def test_proportion_quick_recipe_calculation(
    mock_to_sql, mock_read_sql_table, sample_data, mock_engine
):
    """
    Test the `proportion_quick_recipe` function.

    This test ensures the function calculates the proportion of quick recipes
    relative to relevant recipes per year, correctly handles missing database
    data, and stores the results in the database.

    Parameters
    ----------
    mock_to_sql : MagicMock
        Mock for `pd.DataFrame.to_sql` to intercept database write operations.
    mock_read_sql_table : MagicMock
        Mock for `pd.read_sql_table` to simulate reading from an empty
        database table.
    sample_data : pd.DataFrame
        Fixture containing realistic sample data for testing.
    mock_engine : MagicMock
        Mock database engine to simulate database connections.

    Assertions
    ----------
    - The resulting DataFrame matches the expected proportions for each year.
    - The function writes the results to the database table
    `quick_recipe_proportion_table`.
    """
    # Simulate an empty database table to force calculation
    mock_read_sql_table.return_value = pd.DataFrame()

    # Create a DataAnalyzer instance
    analyzer = DataAnalyzer(sample_data)

    # Call the function
    result = analyzer.proportion_quick_recipe(mock_engine)

    # Expected proportions
    expected = pd.DataFrame(
        {
            "Year": [2005, 2007, 2009, 2010],
            "Proportion": [50.0, 50.0, 100.0, 50.0],
        }
    )

    # Assert the output matches the expected DataFrame
    pd.testing.assert_frame_equal(result.reset_index(drop=True), expected)


@patch("projet_kbd.data_analyzer.pd.read_sql_table")
@patch("projet_kbd.data_analyzer.pd.DataFrame.to_sql")
def test_get_quick_recipe_interaction_rate(
    mock_to_sql, mock_read_sql_table, sample_data, mock_engine
):
    """
    Test the `get_quick_recipe_interaction_rate` function.

    This test ensures the function calculates the interaction rate for quick
    recipes
    relative to all interactions per year, handles missing database data,
    and stores the results in the database.

    Parameters
    ----------
    mock_to_sql : MagicMock
        Mock for `pd.DataFrame.to_sql` to intercept database write operations.
    mock_read_sql_table : MagicMock
        Mock for `pd.read_sql_table` to simulate reading from an empty
        database table.
    sample_data : pd.DataFrame
        Fixture containing realistic sample data for testing.
    mock_engine : MagicMock
        Mock database engine to simulate database connections.

    Assertions
    ----------
    - The resulting DataFrame matches the expected interaction rates for each
    year.
    - The function writes the results to the database table
    `rate_interactions_for_quick_recipe`.
    """
    # Simulate an empty database table to force calculation
    mock_read_sql_table.return_value = pd.DataFrame()

    # Create a DataAnalyzer instance
    analyzer = DataAnalyzer(sample_data)

    # Call the function
    result = analyzer.get_quick_recipe_interaction_rate(mock_engine)

    # Expected interaction rates
    expected = pd.DataFrame(
        {
            "year": [2005, 2007, 2009, 2010],
            "Quick_Tag_Interactions": [1, 1, 1, 1],
            "Total_Interactions": [2, 2, 1, 2],
            "Proportion": [50.0, 50.0, 100.0, 50.0],
        }
    )

    # Assert the output matches the expected DataFrame
    pd.testing.assert_frame_equal(result.reset_index(drop=True), expected)


@patch("projet_kbd.data_analyzer.pd.read_sql_table")
@patch("projet_kbd.data_analyzer.pd.DataFrame.to_sql")
def test_get_categories_quick_recipe(
    mock_to_sql, mock_read_sql_table, sample_data, mock_engine
):
    """
    Test the `get_categories_quick_recipe` function.

    This test ensures the function calculates the counts of main categories
    for quick recipes, handles missing database data, and stores the results
    in the database.

    Parameters
    ----------
    mock_to_sql : MagicMock
        Mock for `pd.DataFrame.to_sql` to intercept database write operations.
    mock_read_sql_table : MagicMock
        Mock for `pd.read_sql_table` to simulate reading from an empty database
        table.
    sample_data : pd.DataFrame
        Fixture containing realistic sample data for testing.
    mock_engine : MagicMock
        Mock database engine to simulate database connections.

    Assertions
    ----------
    - The resulting DataFrame matches the expected category counts for
    quick recipes.
    - The function writes the results to the database table
    `categories_quick_recipe`.
    """
    # Simulate an empty database table to force calculation
    mock_read_sql_table.return_value = pd.DataFrame()

    # Create a DataAnalyzer instance
    analyzer = DataAnalyzer(sample_data)

    # Call the function
    result = analyzer.get_categories_quick_recipe(mock_engine)

    # Expected category counts
    expected = pd.DataFrame(
        {
            "Category": [
                "main-dish",
                "desserts",
                "appetizers",
                "soups-stews",
                "salads",
                "side-dishes",
                "snacks",
            ],
            "Count": [1, 1, 0, 0, 1, 0, 1],
        }
    )

    # Assert the output matches the expected DataFrame
    pd.testing.assert_frame_equal(result.reset_index(drop=True), expected)


@patch("projet_kbd.data_analyzer.pd.read_sql_table")
@patch("projet_kbd.data_analyzer.pd.DataFrame.to_sql")
def test_analyse_interactions_ratings(
    mock_to_sql, mock_read_sql_table, sample_data, mock_engine
):
    """
    Test the `analyse_interactions_ratings` function.

    This test validates that the method aggregates interaction and rating data
    correctly and returns the expected results in a DataFrame.
    It also verifies expected behavior using mocked database operations.
    """

    # Simulate an empty database table, ensuring no pre-existing state issues
    mock_read_sql_table.return_value = pd.DataFrame()

    # Create a DataAnalyzer instance
    analyzer = DataAnalyzer(sample_data)

    # Call the function
    result = analyzer.analyse_interactions_ratings(mock_engine)

    # Expected values based on provided sample data logic
    expected = pd.DataFrame(
        {
            "id": [1, 2, 3, 4, 5, 6, 7],
            "avg_rating": [4.0, 5.0, 3.0, 4.5, 5.0, 2.0, 3.5],
            "num_ratings": [1, 1, 1, 1, 1, 1, 1],
            "mean_minutes": [30.0, 45.0, 15.0, 60.0, 20.0, 50.0, 25.0],
        }
    )

    # Compare the actual DataFrame against the expected values
    pd.testing.assert_frame_equal(result.reset_index(drop=True), expected)


@patch("projet_kbd.data_analyzer.pd.read_sql_table")
@patch("projet_kbd.data_analyzer.pd.DataFrame.to_sql")
def test_analyse_average_steps_rating(
    mock_to_sql, mock_read_sql_table, sample_data, mock_engine
):
    """
    Test the `analyse_average_steps_rating` function.
    This test validates that the method calculates the average
    steps and average ratingsper year based on the provided sample data.
    """
    # Simulate an empty database table
    mock_read_sql_table.return_value = pd.DataFrame()

    # Create the DataAnalyzer instance
    analyzer = DataAnalyzer(sample_data)

    # Call the method
    result = analyzer.analyse_average_steps_rating(mock_engine)

    # Expected data based on the sample data
    expected = pd.DataFrame({
        "year": [2020, 2021, 2022, 2023],
        "avg_steps": [1100.0, 900.0, 1200.0, 1100.0],
        "avg_rating": [4.50, 3.75, 3.50, 3.50]
    }).astype({"year": "int32", "avg_steps": "float64", "avg_rating": "float64"})

    # Compare the actual DataFrame to expected values
    pd.testing.assert_frame_equal(result.reset_index(drop=True), expected)


@patch("projet_kbd.data_analyzer.pd.read_sql_table")
@patch("projet_kbd.data_analyzer.pd.DataFrame.to_sql")
def test_analyse_user_interactions(
    mock_to_sql, mock_read_sql_table, sample_data, mock_engine
):
    """
    Test the `analyse_user_intractions` function.
    This test validates that the method calculates interactions
    and average ratings grouped by days since submission correctly.
    """
    # Simulate database state with empty initial read
    mock_read_sql_table.return_value = pd.DataFrame()

    # Create the DataAnalyzer instance with the sample data
    analyzer = DataAnalyzer(sample_data)

    # Call the method
    result = analyzer.analyse_user_intractions(mock_engine)

    # Expected result calculation
    expected = pd.DataFrame(
        {
            "days_since_submission": [2, 5, 40],
            "num_interactions": [1, 5, 1],
            "avg_rating": [4.5, 4.1, 2.0]
        }
    )

    # Assert that the DataFrame matches expected results
    pd.testing.assert_frame_equal(result.reset_index(drop=True), expected)<|MERGE_RESOLUTION|>--- conflicted
+++ resolved
@@ -1,15 +1,10 @@
 from unittest.mock import MagicMock, patch
 import pandas as pd
 import pytest
-<<<<<<< HEAD
-from projet_kbd.data_analyzer import DataAnalyzer
-=======
 import sqlalchemy
 from collections import Counter
 
-
-from projet_kbd import data_analyzer
->>>>>>> b0a04e8a
+from projet_kbd.data_analyzer import DataAnalyzer
 
 
 @pytest.fixture
