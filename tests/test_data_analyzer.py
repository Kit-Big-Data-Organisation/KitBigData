from unittest.mock import MagicMock, patch
import pandas as pd
import pytest
import sqlalchemy
from collections import Counter

from projet_kbd.data_analyzer import DataAnalyzer


@pytest.fixture
def mock_engine():
    """Mock l'objet SQLAlchemy engine."""
    return MagicMock()


@pytest.fixture
def sample_data():
    return pd.DataFrame(
        {
            "id": [1, 2, 3, 4, 5, 6, 7],
            "year": [2005, 2005, 2007, 2007, 2009, 2010, 2010],
            "submitted": [
                "2020-01-10",
                "2020-03-15",
                "2021-05-20",
                "2021-07-30",
                "2022-09-10",
                "2022-12-01",
                "2023-01-15",
            ],
            "date": [
                "2020-01-15",
                "2020-03-20",
                "2021-05-25",
                "2021-08-01",
                "2022-09-15",
                "2023-01-10",
                "2023-01-20",
            ],
            "rating": [4.0, 5.0, 3.0, 4.5, 5.0, 2.0, 3.5],
            "minutes": [30, 45, 15, 60, 20, 50, 25],
            "tags": [
                "['30-minutes-or-less', 'main-dish']",
                "['4-hours-or-less', 'soups-stews']",
                "['15-minutes-or-less', 'desserts']",
                "['60-minutes-or-less', 'appetizers']",
                "['15-minutes-or-less', 'salads']",
                "['4-hours-or-less', 'side-dishes']",
                "['30-minutes-or-less', 'snacks']",
            ],
            "n_steps": [1000, 1200, 800, 1000, 1500, 900, 1100],
            "interactions": ["abc", "abc", "abc", "abc", "abc", 100, 200],
        }
    )
def sample_data_oils():
    """
    Fixture providing sample data for oil analysis.

    Returns
    -------
    pd.DataFrame
        A DataFrame containing sample data with columns 'id', 'year', and
        'ingredients'.
    """
    return pd.DataFrame(
        {
            'id': [1, 2, 3, 4],
            'year': [2002, 2002, 2003, 2003],
            'ingredients': ["['olive oil', 'salt']", 
                            "['vegetable oil', 'pepper']", 
                            "['olive oil', 'garlic']", 
                            "['extra virgin olive oil', 'pepper']"]
        })

@pytest.fixture
def sample_data_word_count_over_time():
    """Provides sample data including necessary columns and mock comments."""
    return pd.DataFrame({
        "year": [2005, 2006, 2007, 2008],
        "comments": [
            "This is a test comment test",
            "Another test comment",
            "More comments here",
            "Final comment test"
        ]
    })

@pytest.fixture
def sample_data_rating_evolution():
    """Generate sample data for testing."""
    return pd.DataFrame({
        "date": pd.date_range(start="2001-01-01", periods=10, freq='Y'),
        "rating": [3, 4, 5, 3, 4, 2, 5, 3, 4, 5]
    })

@patch("projet_kbd.data_analyzer.pd.read_sql_table")
def test_analyze_oils_data_found_in_database(mock_read_sql_table):
    """
    Test the `analyze_oils` method when data is found in the database.

<<<<<<< HEAD
    This test ensures that the method correctly retrieves and returns the
    existing data from the database.
=======
        # Initialize the analyzer
        analyzer = DataAnalyzer(data=sample_data_oils())
>>>>>>> 2ce89b64

    Parameters
    ----------
    mock_read_sql_table : MagicMock
        Mock for `pd.read_sql_table` to simulate reading from the database.

    Assertions
    ----------
    - The resulting DataFrame matches the mock data found in the database.
    - The function reads the data from the database table `oils_dataframe`.
    """
    # Simulate data being found in the database
    mock_existing_data = pd.DataFrame({
        'Year': [2002, 2003],
        'Oil Type': ['olive oil', 'vegetable oil'],
        'Proportion': [0.7, 0.3]
    })
    mock_read_sql_table.return_value = mock_existing_data

    # Initialize the analyzer
    analyzer = DataAnalyzer(data=sample_data_oils())

    # Call the method
    result = analyzer.analyze_oils(mock_engine)

    # Verify it returned the database data
    pd.testing.assert_frame_equal(result, mock_existing_data)
    mock_read_sql_table.assert_called_once_with('oils_dataframe', con=mock_engine)

    # Stop the mock
    patch.stopall()

def test_normalize_proportions():
    """
    Test the normalization of oil proportions per year.

    This test ensures that the proportions of different oils are correctly
    normalized for each year without modifying the original dictionary during
    iteration.

    Assertions
    ----------
    - The normalized proportions match the expected values for each year.
    """
    # Simulate internal normalization logic
    year_oil = {
        2002: {'olive oil': 3, 'vegetable oil': 1},
        2003: {'olive oil': 2, 'extra virgin olive oil': 2}
    }

    # Normalize proportions without modifying the dictionary while iterating
    normalized_year_oil = {}
    for year, oils in year_oil.items():
        total = sum(oils.values())
        normalized_year_oil[year] = {oil: count / total for oil, count in oils.items()}

    expected_normalized = {
        2002: {'olive oil': 0.75, 'vegetable oil': 0.25},
        2003: {'olive oil': 0.5, 'extra virgin olive oil': 0.5}
    }

    assert normalized_year_oil == expected_normalized


def test_group_interactions_year():
    """
    Test the `group_interactions_year` method.

    This test ensures that the method correctly groups interactions by year
    and counts the number of interactions per year.

    Assertions
    ----------
    - The indices of the resulting group match the expected years.
    - The values of the resulting group match the expected counts of reviews
      per year.
    """
    # Sample dataset
    sample_data = pd.DataFrame({
        "id": [1, 2, 3, 4, 5],
        "year": [2002, 2002, 2003, 2003, 2003],
        "review": ["Review1", "Review2", "Review3", "Review4", "Review5"]
    })

    # Initialize the analyzer with sample data
<<<<<<< HEAD
=======

>>>>>>> 2ce89b64
    analyzer = DataAnalyzer(data=sample_data)

    # Call the method
    indices, values = analyzer.group_interactions_year()

    # Expected output
    expected_indices = pd.Index([2002, 2003])  # Years with reviews
    expected_values = [2, 3]  # Review counts per year

    # Validate the output
    assert all(indices == expected_indices)
    assert all(values == expected_values)

def test_group_recipes_year():
    """
    Test the `group_recipes_year` method.

    This test ensures that the method correctly groups recipes by year and
    counts the number of unique recipes per year.

    Assertions
    ----------
    - The indices of the resulting group match the expected unique years.
    - The values of the resulting group match the expected counts of unique
      recipes per year.
    """
    # Sample dataset
    sample_data = pd.DataFrame({
        "id": [1, 2, 3, 1, 4, 5],  # Recipe IDs
        "year": [2002, 2002, 2003, 2003, 2003, 2004]  # Years
    })

    # Initialize the analyzer with sample data
    analyzer = DataAnalyzer(data=sample_data)

    # Call the method
    indices, values = analyzer.group_recipes_year()

    # Expected output
    expected_indices = pd.Index([2002, 2003, 2004])  # Unique years
    expected_values = [2, 3, 1]  # Unique recipe counts per year

    # Validate the output
    assert all(indices == expected_indices)
    assert all(values == expected_values)


def test_get_tags():
    """
    Test the `get_tags` method.

    This test ensures that the method correctly retrieves and counts the tags
    for recipes in a given year.

    Assertions
    ----------
    - The resulting Counter matches the expected tag counts for the specified
      year.
    """
    # Sample dataset
    sample_data = pd.DataFrame({
        "id": [1, 2, 3, 4],
        "year": [2002, 2002, 2003, 2003],
        "tags": [
            "['quick', 'easy', 'main course']",
            "['quick', 'healthy', 'snack']",
            "['dessert', 'sweet']",
            "['healthy', 'snack', 'sweet']"
        ]
    })

    # Initialize the analyzer with sample data
    analyzer = DataAnalyzer(data=sample_data)

    # Call the method for the year 2002
    result = analyzer.get_tags(2002)

    # Expected output
    expected_tags = Counter({
        "quick": 2,
        "easy": 1,
        "main course": 1,
        "healthy": 1,
        "snack": 1
    })

    # Validate the result
    assert result == expected_tags


def test_get_top_tags():
    """
    Test the `get_top_tags` method.

    This test ensures that the method correctly retrieves and counts the top
    tags for recipes in a given year.

    Assertions
    ----------
    - The resulting dictionary matches the expected top tags and their counts
      for the specified year.
    """
    # Sample dataset
    sample_data = pd.DataFrame({
        "id": [1, 2, 3, 4],
        "year": [2002, 2002, 2003, 2003],
        "tags": [
            "['quick', 'easy', 'main course']",
            "['quick', 'healthy', 'snack']",
            "['dessert', 'sweet']",
            "['healthy', 'snack', 'sweet']"
        ]
    })

    # Initialize the analyzer with sample data
    analyzer = DataAnalyzer(data=sample_data)

    # Call the method for the year 2002
    result = analyzer.get_top_tags(2002)

    # Expected output
    expected_top_tags = {
        2002: [
            ("quick", 2),
            ("easy", 1),
            ("main course", 1),
            ("healthy", 1),
            ("snack", 1)
        ]
    }

    # Validate the result
    assert result == expected_top_tags


@patch("projet_kbd.data_analyzer.utils.create_top_tags_database")
@patch("projet_kbd.data_analyzer.pd.read_sql_table")
@patch("projet_kbd.data_analyzer.DataAnalyzer.get_top_tags")
def test_get_top_tag_per_year(mock_get_top_tags, mock_read_sql_table, mock_create_db):
    """
    Test the `get_top_tag_per_year` method.

    This test ensures that the method correctly retrieves the top tags per
    year from the database, and creates the database table if it doesn't
    exist.

    Parameters
    ----------
    mock_get_top_tags : MagicMock
        Mock for `DataAnalyzer.get_top_tags` to simulate retrieving top tags.
    mock_read_sql_table : MagicMock
        Mock for `pd.read_sql_table` to simulate reading from the database.
    mock_create_db : MagicMock
        Mock for `utils.create_top_tags_database` to simulate creating the
        database table.

    Assertions
    ----------
    - The method reads the data from the database table `top_tags` if it
      exists.
    - The method does not recreate the table if data already exists.
    - The method creates the table if no data is found in the database.
    """
    # Simulate database table already existing
    mock_read_sql_table.return_value = pd.DataFrame({
        "set_number": [0, 0, 0],
        "year": [2002, 2003, 2004],
        "label": ["quick", "easy", "snack"],
        "size": [20, 15, 10]
    })

    # Initialize the analyzer
    analyzer = DataAnalyzer(data=pd.DataFrame())

    # Call the method with mock engine and database path
    engine = MagicMock()
    db_path = "test_path"
    result = analyzer.get_top_tag_per_year(engine, db_path)

    # Verify it doesn't recreate the table if data already exists
    mock_read_sql_table.assert_called_once_with("top_tags", con=engine)
    mock_create_db.assert_not_called()
    assert result is None

    # Simulate no data found in the database
    mock_read_sql_table.side_effect = Exception("No table found")
    mock_get_top_tags.side_effect = lambda year: {year: Counter({"tag1": 10, "tag2": 5, "tag3": 3}).most_common(10)}

    # Call the method again
    analyzer.get_top_tag_per_year(engine, db_path)

    # Verify table creation
    mock_create_db.assert_called_once()



@patch("projet_kbd.data_analyzer.pd.read_sql_table")
@patch("projet_kbd.data_analyzer.pd.DataFrame.to_sql")
def test_analyze_cuisines(mock_to_sql, mock_read_sql_table):
    """
    Test the `analyze_cuisines` method.

    This test ensures that the method correctly analyzes the proportions of
    different cuisines in the dataset and handles cases where data is already
    present in the database or needs to be calculated and saved.

    Parameters
    ----------
    mock_to_sql : MagicMock
        Mock for `pd.DataFrame.to_sql` to intercept database write operations.
    mock_read_sql_table : MagicMock
        Mock for `pd.read_sql_table` to simulate reading from the database.

    Assertions
    ----------
    - The method returns the existing data if found in the database.
    - The method calculates and returns the correct proportions if no data is
      found in the database.
    - The method saves the calculated proportions to the database.
    """
    # Simulate data already in the database
    mock_read_sql_table.return_value = pd.DataFrame({
        "Cuisine": ["Italian", "American"],
        "Proportion": [0.3, 0.7]
    })

    # Initialize analyzer with sample data
    sample_data = pd.DataFrame({
        "id": [1, 2, 3, 4, 5, 6],
        "cuisine": ["Italian", "American", "Mexican", "Mexican", "others", "Greek"]
    })
    analyzer = DataAnalyzer(data=sample_data)
<<<<<<< HEAD
=======

>>>>>>> 2ce89b64

    # Call the method with mock engine
    engine = MagicMock()
    result = analyzer.analyze_cuisines(engine)

    # Verify it returns the existing data if found in the database
    mock_read_sql_table.assert_called_once_with("cuisine_data", con=engine)
    pd.testing.assert_frame_equal(result, mock_read_sql_table.return_value)
    mock_to_sql.assert_not_called()

    # Simulate no data in the database
    mock_read_sql_table.side_effect = Exception("No table found")
    analyzer.data = sample_data  # Assign the test dataset again

    # Call the method to process and save data
    result = analyzer.analyze_cuisines(engine)

    # Expected processed data
    expected_result = pd.DataFrame({
        "Cuisine": ["Italian", "American", "Mexican", "Greek", "others"],
        "Proportion": [
            1 / 6,  # Italian
            1 / 6,  # American
            2 / 6,  # Mexican
            1 / 6,  # Greek
            1 / 6   # Others aggregated
        ]
    })

    # Verify the proportions are calculated correctly
    pd.testing.assert_frame_equal(result.sort_values(by="Cuisine").reset_index(drop=True),
                                   expected_result.sort_values(by="Cuisine").reset_index(drop=True))

    # Ensure the result is saved to the database
    mock_to_sql.assert_called_once_with(name="cuisine_data", con=engine, if_exists="replace")


@patch("projet_kbd.data_analyzer.pd.read_sql_table")
@patch("projet_kbd.data_analyzer.pd.DataFrame.to_sql")
@patch("projet_kbd.data_analyzer.utils.relevant_cuisines", ["Italian", "American", "Mexican", "Greek"])
def test_top_commun_ingredients(mock_to_sql, mock_read_sql_table):
    """
    Test the `top_commun_ingredients` method.

    This test ensures that the method correctly identifies and returns the top
    common ingredients for each relevant cuisine, and handles cases where data
    is already present in the database or needs to be calculated and saved.

    Parameters
    ----------
    mock_to_sql : MagicMock
        Mock for `pd.DataFrame.to_sql` to intercept database write operations.
    mock_read_sql_table : MagicMock
        Mock for `pd.read_sql_table` to simulate reading from the database.

    Assertions
    ----------
    - The method returns the existing data if found in the database.
    - The method calculates and returns the correct top common ingredients if
      no data is found in the database.
    - The method saves the calculated top common ingredients to the database.
    """
    # Simulate data already in the database
    mock_read_sql_table.return_value = pd.DataFrame({
        "cuisine": ["Italian", "American"],
        "Top ingredient 1": ["tomato", "bread"],
        "Top ingredient 2": ["cheese", "butter"],
        "Top ingredient 3": ["basil", "sugar"],
        "Top ingredient 4": ["olive oil", "milk"],
        "Top ingredient 5": ["garlic", "flour"]
    })

    # Initialize the analyzer with sample data
    sample_data = pd.DataFrame({
        "id": [1, 2, 3, 4, 5, 6],
        "cuisine": ["Italian", "American", "Mexican", "Greek", "Mexican", "Italian"],
        "ingredients": [
            "['tomato', 'cheese', 'basil', 'olive oil', 'garlic']",
            "['bread', 'butter', 'sugar', 'milk', 'flour']",
            "['tortilla', 'beans', 'chili powder', 'corn', 'cheese']",
            "['olive oil', 'feta', 'oregano', 'lemon', 'cucumber']",
            "['tortilla', 'chili powder', 'avocado', 'cheese', 'tomato']",
            "['tomato', 'cheese', 'garlic', 'basil', 'olive oil']"
        ]
    })
    analyzer = DataAnalyzer(data=sample_data)
<<<<<<< HEAD
=======

>>>>>>> 2ce89b64

    # Mock engine
    engine = MagicMock()

    # Test case 1: Data already exists in the database
    result = analyzer.top_commun_ingredients(engine)

    # Verify it returns the existing data
    mock_read_sql_table.assert_called_once_with("cuisine_top_ingredients", con=engine)
    pd.testing.assert_frame_equal(result, mock_read_sql_table.return_value)
    mock_to_sql.assert_not_called()

    # Test case 2: Data missing in the database
    mock_read_sql_table.side_effect = Exception("No table found")

    # Call the method to process the data
    result = analyzer.top_commun_ingredients(engine)

    # Expected processed DataFrame
    expected_result = pd.DataFrame({
        "cuisine": ["American", "Greek", "Italian", "Mexican"],
        "Top ingredient 1": ["bread", "olive oil", "tomato", "tortilla"],
        "Top ingredient 2": ["butter", "feta", "cheese", "chili powder"],
        "Top ingredient 3": ["sugar", "oregano", "basil", "cheese"],
        "Top ingredient 4": ["milk", "lemon", "olive oil", "beans"],
        "Top ingredient 5": ["flour", "cucumber", "garlic", "corn"]
    })

    # Ensure consistent dtype for textual columns
    text_columns = ["cuisine", "Top ingredient 1", "Top ingredient 2", "Top ingredient 3", "Top ingredient 4", "Top ingredient 5"]
    for col in text_columns:
        result[col] = result[col].astype("string")
        expected_result[col] = expected_result[col].astype("string")

    # Validate the result structure and content
    pd.testing.assert_frame_equal(
        result.sort_values("cuisine").reset_index(drop=True),
        expected_result.sort_values("cuisine").reset_index(drop=True)
    )

    # Ensure the result is saved to the database
    mock_to_sql.assert_called_once_with(
        name="cuisine_top_ingredients",
        con=engine,
        if_exists="replace"
    )

@patch("projet_kbd.data_analyzer.pd.read_sql_table")
@patch("projet_kbd.data_analyzer.pd.DataFrame.to_sql")
@patch("projet_kbd.data_analyzer.utils.relevant_cuisines", ["Italian", "American", "Mexican", "Greek"])
def test_cuisine_evolution(mock_to_sql, mock_read_sql_table):
    """
    Test the `cuisine_evolution` method.

    This test ensures that the method correctly analyzes the evolution of
    different cuisines over the years and handles cases where data is already
    present in the database or needs to be calculated and saved.

    Parameters
    ----------
    mock_to_sql : MagicMock
        Mock for `pd.DataFrame.to_sql` to intercept database write operations.
    mock_read_sql_table : MagicMock
        Mock for `pd.read_sql_table` to simulate reading from the database.

    Assertions
    ----------
    - The method returns the existing data if found in the database.
    - The method calculates and returns the correct evolution of cuisines if
      no data is found in the database.
    - The method saves the calculated evolution of cuisines to the database.
    """
    # Simulate data already in the database
    mock_read_sql_table.return_value = pd.DataFrame({
        "Year": [2002, 2003],
        "American": [50.0, 40.0],
        "Greek": [5.0, 5.0],
        "Italian": [30.0, 35.0],
        "Greek": [15.0, 20.0]
    }).set_index("Year")

    # Initialize the analyzer with sample data
    sample_data = pd.DataFrame({
        "id": [1, 2, 3, 4, 5, 6],
        "cuisine": ["Italian", "American", "Mexican", "Greek", "Mexican", "Italian"],
        "year": [2002, 2002, 2003, 2003, 2003, 2003]
    })
    analyzer = DataAnalyzer(data=sample_data)

    # Mock SQLAlchemy engine
    engine = MagicMock()

    # Test case 1: Data already exists in the database
    result = analyzer.cuisine_evolution(engine)

    # Validate it returns the existing database data
    mock_read_sql_table.assert_called_once_with("cuisine_evolution_dataframe", con=engine)
    pd.testing.assert_frame_equal(result, mock_read_sql_table.return_value)
    mock_to_sql.assert_not_called()

    # Test case 2: Data not found in the database
    mock_read_sql_table.side_effect = Exception("No table found")

    # Call the method to process the data
    result = analyzer.cuisine_evolution(engine)
    pd.set_option('display.max_columns', None)
    pd.set_option('display.expand_frame_repr', False)

    # Expected processed DataFrame
    expected_result = pd.DataFrame({
        "Cuisine": ["American", "Greek", "Italian", "Mexican"],
        2002: [50.0, 0.0, 50.0, 0.0],
        2003: [0.0, 25.0, 25.0, 50.0],
        2004: [0.0, 0.0, 0.0, 0.0],
        2005: [0.0, 0.0, 0.0, 0.0],
        2006: [0.0, 0.0, 0.0, 0.0],
        2007: [0.0, 0.0, 0.0, 0.0],
        2008: [0.0, 0.0, 0.0, 0.0],
        2009: [0.0, 0.0, 0.0, 0.0],
        2010: [0.0, 0.0, 0.0, 0.0]
    }).set_index("Cuisine").T

    expected_result = expected_result.reset_index().rename(columns={"index": "Year"}).set_index("Year")
    expected_result.columns.name = "Cuisine"

    # Updated validation
    pd.testing.assert_frame_equal(
        result,
        expected_result
    )

    # Ensure the result is saved to the database
    mock_to_sql.assert_called_once_with(
        name="cuisine_evolution_dataframe",
        con=engine,
        if_exists="replace",
        index=True,
        index_label="Year"
    )

<<<<<<< HEAD

=======
>>>>>>> 2ce89b64
@patch("projet_kbd.data_analyzer.pd.read_sql_table")
@patch("projet_kbd.data_analyzer.pd.DataFrame.to_sql")
@patch("projet_kbd.data_analyzer.utils.relevant_cuisines", ["Italian", "American", "Mexican", "Greek"])
def test_analyse_cuisine_nutritions(mock_to_sql, mock_read_sql_table):
    """
    Test the `analyse_cuisine_nutritions` method.

    This test ensures that the method correctly analyzes the nutritional
    information of different cuisines and handles cases where data is already
    present in the database or needs to be calculated and saved.

    Parameters
    ----------
    mock_to_sql : MagicMock
        Mock for `pd.DataFrame.to_sql` to intercept database write operations.
    mock_read_sql_table : MagicMock
        Mock for `pd.read_sql_table` to simulate reading from the database.

    Assertions
    ----------
    - The method returns the existing data if found in the database.
    - The method calculates and returns the correct nutritional information if
      no data is found in the database.
    - The method saves the calculated nutritional information to the database.
    """
    # Simulate data already in the database
    mock_read_sql_table.return_value = pd.DataFrame({
        "cuisine": ["Italian", "American"],
        "sugar": [5.0, 4.5],
        "protein": [10.0, 8.5],
        "carbs": [40.0, 35.0],
        "totalFat": [20.0, 18.0],
        "satFat": [8.0, 6.0],
        "sodium": [500.0, 450.0],
        "cal": [300.0, 280.0],
        "minutes": [30.0, 25.0]
    })

    # Initialize the analyzer with sample data
    sample_data = pd.DataFrame({
        "id": [1, 2, 3, 4],
        "cuisine": ["Italian", "American", "Mexican", "Greek"],
        "sugar": [5.0, 4.5, 6.0, 3.0],
        "protein": [10.0, 8.5, 12.0, 9.0],
        "carbs": [40.0, 35.0, 50.0, 30.0],
        "totalFat": [20.0, 18.0, 25.0, 15.0],
        "satFat": [8.0, 6.0, 10.0, 4.0],
        "sodium": [500.0, 450.0, 600.0, 400.0],
        "cal": [300.0, 280.0, 350.0, 250.0],
        "minutes": [30.0, 25.0, 40.0, 20.0]
    })
    analyzer = DataAnalyzer(data=sample_data)

    # Mock engine
    engine = MagicMock()

    # Test case 1: Data already exists in the database
    result = analyzer.analyse_cuisine_nutritions(engine)
    pd.set_option('display.max_columns', None)
    pd.set_option('display.expand_frame_repr', False)

    # Validate it returns the existing database data
    mock_read_sql_table.assert_called_once_with("cuisines_nutritions", con=engine)
    pd.testing.assert_frame_equal(result, mock_read_sql_table.return_value)
    mock_to_sql.assert_not_called()

    # Test case 2: Data not found in the database
    mock_read_sql_table.side_effect = Exception("No table found")

    # Call the method to process the data
    result = analyzer.analyse_cuisine_nutritions(engine)

    # Expected processed DataFrame
    expected_result = pd.DataFrame({
        "sugar": [4.5, 3.0, 5.0, 6.0],
        "protein": [8.5, 9.0, 10.0, 12.0],
        "carbs": [35.0, 30.0, 40.0, 50.0],
        "totalFat": [18.0, 15.0, 20.0, 25.0],
        "satFat": [6.0, 4.0, 8.0, 10.0],
        "sodium": [450.0, 400.0, 500.0, 600.0],
        "cal": [280.0, 250.0, 300.0, 350.0],
        "minutes": [25.0, 20.0, 30.0, 40.0],
    }, index=["American", "Greek", "Italian", "Mexican"])

    expected_result.index.name = "cuisine"

    # Validate the result structure and content
    pd.testing.assert_frame_equal(
        result.sort_index(),
        expected_result.sort_index()
    )

    # Ensure the result is saved to the database
    mock_to_sql.assert_called_once_with(
        name="cuisines_nutritions",
        con=engine,
        if_exists="replace"
    )
<<<<<<< HEAD

=======
>>>>>>> 2ce89b64

@patch("projet_kbd.data_analyzer.pd.read_sql_table")
@patch("projet_kbd.data_analyzer.pd.DataFrame.to_sql")
def test_proportion_quick_recipe(
    mock_to_sql, mock_read_sql_table, sample_data, mock_engine
):
    """
    Test the `proportion_quick_recipe` function from the `data_analyzer`
    module.

    This test verifies the behavior of the `proportion_quick_recipe` function
    when:
    1. The database table is empty, forcing the function to calculate the
    proportions.
    2. The function processes the provided sample data to compute the expected
    output.
    3. The function saves the results correctly to the database.

    Steps tested:
    - Mocking database interactions (`read_sql_table` and `to_sql`).
    - Validating the structure of the output DataFrame.
    - Ensuring data is saved to the database with the correct parameters.

    Mocks:
    -------
    - `pd.read_sql_table`: Simulates an empty database table.
    - `pd.DataFrame.to_sql`: Verifies that the calculated results are saved to
    the database.

    Parameters
    ----------
    mock_to_sql : MagicMock
        Mocked version of `pd.DataFrame.to_sql` to intercept database write
        operations.
    mock_read_sql_table : MagicMock
        Mocked version of `pd.read_sql_table` to simulate reading from an
        empty database table.
    sample_data : pd.DataFrame (fixture)
        Sample data used for testing the function. Contains realistic test
        data.
    mock_engine : MagicMock (fixture)
        Mocked database engine used to simulate database connections.

    Returns
    -------
    None
        This test does not return any value but validates the function's
        behavior.

    Assertions
    ----------
    - Ensures the output DataFrame contains the expected columns: `Year` and
    `Proportion`.
    - Confirms that the function attempts to save the results to the database
    table
      `quick_recipe_proportion_table`.

    Raises
    ------
    AssertionError
        If the output structure or database interactions do not match the
        expected behavior.
    """
    # Simuler une base de données vide pour forcer le calcul
    mock_read_sql_table.return_value = pd.DataFrame()

    # Créer une instance avec des données fictives
    analyzer = DataAnalyzer(data=sample_data)

    # Appeler la fonction
    result = analyzer.proportion_quick_recipe(mock_engine)

    # Vérifier que le DataFrame de résultat contient les colonnes attendues
    assert "Year" in result.columns
    assert "Proportion" in result.columns

    # Vérifier que les données sont sauvegardées dans la base
    mock_to_sql.assert_called_once_with(
        name="quick_recipe_proportion_table",
        con=mock_engine,
        if_exists="replace",
    )


@patch("projet_kbd.data_analyzer.pd.read_sql_table")
@patch("projet_kbd.data_analyzer.pd.DataFrame.to_sql")
def test_proportion_quick_recipe_calculation(
    mock_to_sql, mock_read_sql_table, sample_data, mock_engine
):
    """
    Test the `proportion_quick_recipe` function.

    This test ensures the function calculates the proportion of quick recipes
    relative to relevant recipes per year, correctly handles missing database
    data, and stores the results in the database.

    Parameters
    ----------
    mock_to_sql : MagicMock
        Mock for `pd.DataFrame.to_sql` to intercept database write operations.
    mock_read_sql_table : MagicMock
        Mock for `pd.read_sql_table` to simulate reading from an empty
        database table.
    sample_data : pd.DataFrame
        Fixture containing realistic sample data for testing.
    mock_engine : MagicMock
        Mock database engine to simulate database connections.

    Assertions
    ----------
    - The resulting DataFrame matches the expected proportions for each year.
    - The function writes the results to the database table
    `quick_recipe_proportion_table`.
    """
    # Simulate an empty database table to force calculation
    mock_read_sql_table.return_value = pd.DataFrame()

    # Create a DataAnalyzer instance
    analyzer = DataAnalyzer(sample_data)

    # Call the function
    result = analyzer.proportion_quick_recipe(mock_engine)

    # Expected proportions
    expected = pd.DataFrame(
        {
            "Year": [2005, 2007, 2009, 2010],
            "Proportion": [50.0, 50.0, 100.0, 50.0],
        }
    )

    # Assert the output matches the expected DataFrame
    pd.testing.assert_frame_equal(result.reset_index(drop=True), expected)


@patch("projet_kbd.data_analyzer.pd.read_sql_table")
@patch("projet_kbd.data_analyzer.pd.DataFrame.to_sql")
def test_get_quick_recipe_interaction_rate(
    mock_to_sql, mock_read_sql_table, sample_data, mock_engine
):
    """
    Test the `get_quick_recipe_interaction_rate` function.

    This test ensures the function calculates the interaction rate for quick
    recipes
    relative to all interactions per year, handles missing database data,
    and stores the results in the database.

    Parameters
    ----------
    mock_to_sql : MagicMock
        Mock for `pd.DataFrame.to_sql` to intercept database write operations.
    mock_read_sql_table : MagicMock
        Mock for `pd.read_sql_table` to simulate reading from an empty
        database table.
    sample_data : pd.DataFrame
        Fixture containing realistic sample data for testing.
    mock_engine : MagicMock
        Mock database engine to simulate database connections.

    Assertions
    ----------
    - The resulting DataFrame matches the expected interaction rates for each
    year.
    - The function writes the results to the database table
    `rate_interactions_for_quick_recipe`.
    """
    # Simulate an empty database table to force calculation
    mock_read_sql_table.return_value = pd.DataFrame()

    # Create a DataAnalyzer instance
    analyzer = DataAnalyzer(sample_data)

    # Call the function
    result = analyzer.get_quick_recipe_interaction_rate(mock_engine)

    # Expected interaction rates
    expected = pd.DataFrame(
        {
            "year": [2005, 2007, 2009, 2010],
            "Quick_Tag_Interactions": [1, 1, 1, 1],
            "Total_Interactions": [2, 2, 1, 2],
            "Proportion": [50.0, 50.0, 100.0, 50.0],
        }
    )

    # Assert the output matches the expected DataFrame
    pd.testing.assert_frame_equal(result.reset_index(drop=True), expected)


@patch("projet_kbd.data_analyzer.pd.read_sql_table")
@patch("projet_kbd.data_analyzer.pd.DataFrame.to_sql")
def test_get_categories_quick_recipe(
    mock_to_sql, mock_read_sql_table, sample_data, mock_engine
):
    """
    Test the `get_categories_quick_recipe` function.

    This test ensures the function calculates the counts of main categories
    for quick recipes, handles missing database data, and stores the results
    in the database.

    Parameters
    ----------
    mock_to_sql : MagicMock
        Mock for `pd.DataFrame.to_sql` to intercept database write operations.
    mock_read_sql_table : MagicMock
        Mock for `pd.read_sql_table` to simulate reading from an empty database
        table.
    sample_data : pd.DataFrame
        Fixture containing realistic sample data for testing.
    mock_engine : MagicMock
        Mock database engine to simulate database connections.

    Assertions
    ----------
    - The resulting DataFrame matches the expected category counts for
    quick recipes.
    - The function writes the results to the database table
    `categories_quick_recipe`.
    """
    # Simulate an empty database table to force calculation
    mock_read_sql_table.return_value = pd.DataFrame()

    # Create a DataAnalyzer instance
    analyzer = DataAnalyzer(sample_data)

    # Call the function
    result = analyzer.get_categories_quick_recipe(mock_engine)

    # Expected category counts
    expected = pd.DataFrame(
        {
            "Category": [
                "main-dish",
                "desserts",
                "appetizers",
                "soups-stews",
                "salads",
                "side-dishes",
                "snacks",
            ],
            "Count": [1, 1, 0, 0, 1, 0, 1],
        }
    )

    # Assert the output matches the expected DataFrame
    pd.testing.assert_frame_equal(result.reset_index(drop=True), expected)


@patch("projet_kbd.data_analyzer.pd.read_sql_table")
@patch("projet_kbd.data_analyzer.pd.DataFrame.to_sql")
def test_analyse_interactions_ratings(
    mock_to_sql, mock_read_sql_table, sample_data, mock_engine
):
    """
    Test the `analyse_interactions_ratings` function.

    This test validates that the method aggregates interaction and rating data
    correctly and returns the expected results in a DataFrame.
    It also verifies expected behavior using mocked database operations.
    """

    # Simulate an empty database table, ensuring no pre-existing state issues
    mock_read_sql_table.return_value = pd.DataFrame()

    # Create a DataAnalyzer instance
    analyzer = DataAnalyzer(sample_data)

    # Call the function
    result = analyzer.analyse_interactions_ratings(mock_engine)

    # Expected values based on provided sample data logic
    expected = pd.DataFrame(
        {
            "id": [1, 2, 3, 4, 5, 6, 7],
            "avg_rating": [4.0, 5.0, 3.0, 4.5, 5.0, 2.0, 3.5],
            "num_ratings": [1, 1, 1, 1, 1, 1, 1],
            "mean_minutes": [30.0, 45.0, 15.0, 60.0, 20.0, 50.0, 25.0],
        }
    )

    # Compare the actual DataFrame against the expected values
    pd.testing.assert_frame_equal(result.reset_index(drop=True), expected)


@patch("projet_kbd.data_analyzer.pd.read_sql_table")
@patch("projet_kbd.data_analyzer.pd.DataFrame.to_sql")
def test_analyse_average_steps_rating(
    mock_to_sql, mock_read_sql_table, sample_data, mock_engine
):
    """
    Test the `analyse_average_steps_rating` function.
    This test validates that the method calculates the average
    steps and average ratingsper year based on the provided sample data.
    """
    # Simulate an empty database table
    mock_read_sql_table.return_value = pd.DataFrame()

    # Create the DataAnalyzer instance
    analyzer = DataAnalyzer(sample_data)

    # Call the method
    result = analyzer.analyse_average_steps_rating(mock_engine)

    # Expected data based on the sample data
    expected = pd.DataFrame({
        "year": [2020, 2021, 2022, 2023],
        "avg_steps": [1100.0, 900.0, 1200.0, 1100.0],
        "avg_rating": [4.50, 3.75, 3.50, 3.50]
    }).astype({
        "year": "int32",
        "avg_steps": "float64",
        "avg_rating": "float64"
    })

    # Compare the actual DataFrame to expected values
    pd.testing.assert_frame_equal(result.reset_index(drop=True), expected)


@patch("projet_kbd.data_analyzer.pd.read_sql_table")
@patch("projet_kbd.data_analyzer.pd.DataFrame.to_sql")
def test_analyse_user_interactions(
    mock_to_sql, mock_read_sql_table, sample_data, mock_engine
):
    """
    Test the `analyse_user_intractions` function.
    This test validates that the method calculates interactions
    and average ratings grouped by days since submission correctly.
    """
    # Simulate database state with empty initial read
    mock_read_sql_table.return_value = pd.DataFrame()

    # Create the DataAnalyzer instance with the sample data
    analyzer = DataAnalyzer(sample_data)

    # Call the method
    result = analyzer.analyse_user_intractions(mock_engine)

    # Expected result calculation
    expected = pd.DataFrame(
        {
            "days_since_submission": [2, 5, 40],
            "num_interactions": [1, 5, 1],
            "avg_rating": [4.5, 4.1, 2.0]
        }
    )

    # Assert that the DataFrame matches expected results
    pd.testing.assert_frame_equal(result.reset_index(drop=True), expected)

@patch('projet_kbd.comment_analyzer.CommentAnalyzer')  # Adjust import path as needed
def test_word_count_with_missing_year_column(MockCommentAnalyzer, sample_data_word_count_over_time):
    """Test to ensure proper handling when the 'year' column is missing."""
    # Modify data to exclude 'year' column
    sample_data_word_count_over_time.drop(columns=['year'], inplace=True)
    sample_data_word_count_over_time['cleaned'] = sample_data_word_count_over_time['comments'].str.lower()

    analyzer = DataAnalyzer(data=sample_data_word_count_over_time)

    # Call the function and check for expected failure
    result = analyzer.word_count_over_time('test')

    assert result.empty, "The result should be empty due to missing 'year' column"
    print("Column 'year' not found.")  # Ensure this print statement works in your function<|MERGE_RESOLUTION|>--- conflicted
+++ resolved
@@ -93,18 +93,35 @@
         "rating": [3, 4, 5, 3, 4, 2, 5, 3, 4, 5]
     })
 
+
+@pytest.fixture
+def sample_data_word_count_over_time():
+    """Provides sample data including necessary columns and mock comments."""
+    return pd.DataFrame({
+        "year": [2005, 2006, 2007, 2008],
+        "comments": [
+            "This is a test comment test",
+            "Another test comment",
+            "More comments here",
+            "Final comment test"
+        ]
+    })
+
+@pytest.fixture
+def sample_data_rating_evolution():
+    """Generate sample data for testing."""
+    return pd.DataFrame({
+        "date": pd.date_range(start="2001-01-01", periods=10, freq='Y'),
+        "rating": [3, 4, 5, 3, 4, 2, 5, 3, 4, 5]
+    })
+
 @patch("projet_kbd.data_analyzer.pd.read_sql_table")
 def test_analyze_oils_data_found_in_database(mock_read_sql_table):
     """
     Test the `analyze_oils` method when data is found in the database.
 
-<<<<<<< HEAD
     This test ensures that the method correctly retrieves and returns the
     existing data from the database.
-=======
-        # Initialize the analyzer
-        analyzer = DataAnalyzer(data=sample_data_oils())
->>>>>>> 2ce89b64
 
     Parameters
     ----------
@@ -190,10 +207,6 @@
     })
 
     # Initialize the analyzer with sample data
-<<<<<<< HEAD
-=======
-
->>>>>>> 2ce89b64
     analyzer = DataAnalyzer(data=sample_data)
 
     # Call the method
@@ -367,6 +380,7 @@
 
     # Initialize the analyzer
     analyzer = DataAnalyzer(data=pd.DataFrame())
+    analyzer = DataAnalyzer(data=pd.DataFrame())
 
     # Call the method with mock engine and database path
     engine = MagicMock()
@@ -426,10 +440,6 @@
         "cuisine": ["Italian", "American", "Mexican", "Mexican", "others", "Greek"]
     })
     analyzer = DataAnalyzer(data=sample_data)
-<<<<<<< HEAD
-=======
-
->>>>>>> 2ce89b64
 
     # Call the method with mock engine
     engine = MagicMock()
@@ -516,10 +526,6 @@
         ]
     })
     analyzer = DataAnalyzer(data=sample_data)
-<<<<<<< HEAD
-=======
-
->>>>>>> 2ce89b64
 
     # Mock engine
     engine = MagicMock()
@@ -660,10 +666,7 @@
         index_label="Year"
     )
 
-<<<<<<< HEAD
-
-=======
->>>>>>> 2ce89b64
+
 @patch("projet_kbd.data_analyzer.pd.read_sql_table")
 @patch("projet_kbd.data_analyzer.pd.DataFrame.to_sql")
 @patch("projet_kbd.data_analyzer.utils.relevant_cuisines", ["Italian", "American", "Mexican", "Greek"])
@@ -762,10 +765,7 @@
         con=engine,
         if_exists="replace"
     )
-<<<<<<< HEAD
-
-=======
->>>>>>> 2ce89b64
+
 
 @patch("projet_kbd.data_analyzer.pd.read_sql_table")
 @patch("projet_kbd.data_analyzer.pd.DataFrame.to_sql")
