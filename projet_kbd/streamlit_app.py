--- conflicted
+++ resolved
@@ -6,12 +6,9 @@
 import pandas as pd
 import sqlalchemy
 from streamlit_option_menu import option_menu
-<<<<<<< HEAD
+import utils
 from comment_analyzer import CommentAnalyzer
 
-=======
-import utils
->>>>>>> 7c48fa52
 
 
 @st.cache_data
@@ -65,7 +62,21 @@
     return plotter.plot_top_ingredients(_engine)
 
 @st.cache_data(hash_funcs={DataAnalyzer: id})
-<<<<<<< HEAD
+def analyze_cuisine_calories(analyzer , _engine):
+    plotter = DataPlotter(analyzer)
+    return plotter.plot_calories_analysis(_engine)
+
+@st.cache_data(hash_funcs={DataAnalyzer: id})
+def analyze_cuisine_minutes(analyzer , _engine):
+    plotter = DataPlotter(analyzer)
+    return plotter.plot_cuisine_time_analysis(_engine)
+
+@st.cache_data(hash_funcs={DataAnalyzer: id})
+def analyze_cuisine_nutritions(analyzer , _engine):
+    plotter = DataPlotter(analyzer)
+    return plotter.plot_cuisine_nutritions(_engine)
+
+@st.cache_data(hash_funcs={DataAnalyzer: id})
 def create_proportion_quick_recipe_charts(analyzer,_engine):
     plotter = DataPlotter(analyzer)
     return plotter.plot_quick_recipes_evolution(_engine)
@@ -94,21 +105,6 @@
     word_frequencies_time = comment_analyzer.generate_word_frequencies_associated_to_time(_engine)
     return DataPlotter.plot_time_wordcloud(word_frequencies_time)
 
-=======
-def analyze_cuisine_calories(analyzer , _engine):
-    plotter = DataPlotter(analyzer)
-    return plotter.plot_calories_analysis(_engine)
-
-@st.cache_data(hash_funcs={DataAnalyzer: id})
-def analyze_cuisine_minutes(analyzer , _engine):
-    plotter = DataPlotter(analyzer)
-    return plotter.plot_cuisine_time_analysis(_engine)
-
-@st.cache_data(hash_funcs={DataAnalyzer: id})
-def analyze_cuisine_nutritions(analyzer , _engine):
-    plotter = DataPlotter(analyzer)
-    return plotter.plot_cuisine_nutritions(_engine)
->>>>>>> 7c48fa52
 
 def run(path_file , recipe_file , interaction_file , engine):
         
@@ -161,7 +157,20 @@
                 st.markdown('#### Cuisine Evolution')
                 cuisine_evolution = create_cuisine_evolution_charts(analyzer , engine)
                 st.plotly_chart(cuisine_evolution,use_container_width=True)
-<<<<<<< HEAD
+                st.markdown('#### Cuisine nutrition analysis')
+                cuisine_calories = analyze_cuisine_calories(analyzer , engine)
+                st.plotly_chart(cuisine_calories , use_container_width=True)
+
+                cuisine_minutes = analyze_cuisine_minutes(analyzer , engine)
+                st.plotly_chart(cuisine_minutes ,use_container_width=True)
+        
+                cuisine_nutritions = analyze_cuisine_nutritions(analyzer , engine)
+                st.plotly_chart(cuisine_nutritions ,use_container_width=True)
+
+                st.markdown('#### Top ingredients')
+                top_ingredients_cuisine = create_top_ingredients_table(analyzer , engine)
+                styled_df = top_ingredients_cuisine.style.applymap(utils.highlight_cells)
+                st.dataframe(styled_df, hide_index = True , use_container_width=True)
         
         elif selected == 'Sociological Insight':
 
@@ -221,24 +230,9 @@
                 This word cloud emphasizes how "time" in user comments often refers to cooking efficiency. Phrases like **"cut cooking time"** show a desire for quicker meals, while **"long time ago"** reflects frustrations with time-consuming recipes.
             """)
 
-=======
-
-                st.markdown('#### Cuisine nutrition analysis')
-                cuisine_calories = analyze_cuisine_calories(analyzer , engine)
-                st.plotly_chart(cuisine_calories , use_container_width=True)
-
-                cuisine_minutes = analyze_cuisine_minutes(analyzer , engine)
-                st.plotly_chart(cuisine_minutes ,use_container_width=True)
-        
-                cuisine_nutritions = analyze_cuisine_nutritions(analyzer , engine)
-                st.plotly_chart(cuisine_nutritions ,use_container_width=True)
->>>>>>> 7c48fa52
-
-                st.markdown('#### Top ingredients')
-                top_ingredients_cuisine = create_top_ingredients_table(analyzer , engine)
-                styled_df = top_ingredients_cuisine.style.applymap(utils.highlight_cells)
-                st.dataframe(styled_df, hide_index = True , use_container_width=True)
-        
+        
+        
+
         elif selected == 'Free Visualisation':
             st.write("## Tags Analysis")
             col = st.columns([0.8,0.2])
