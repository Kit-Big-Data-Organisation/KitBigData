import pandas as pd
from collections import Counter
import ast
import functools
import os
import json 
import streamlit as st
<<<<<<< HEAD
from sqlalchemy.types import Integer, Float, String
from logger_config import logger
import ast
=======
import utils
>>>>>>> 7c48fa52

class DataAnalyzer:
    
    def __init__(self , data):
        
        self.data = data
        
    
    def clean_from_outliers(self):

        numerical_features = ['minutes' , 'cal']
        for col in numerical_features:
            IQR = self.data[col].quantile(0.75) - self.data[col].quantile(0.25)
            colmax = self.data[col].quantile(0.75) + 1.5 * IQR
            colmin = self.data[col].quantile(0.25) - 1.5 * IQR
            self.data = self.data[ (self.data[col] < colmax) & (self.data[col] > colmin) ]

        return self.data
     
    
    def analyze_oils(self , engine):

        try:
            data = pd.read_sql_table('oils_dataframe', con=engine)
            if not data.empty:
                print('data found')
                return data
        except Exception as e:
            print(f"Failed to load data from database: {e}")

        self.data.drop_duplicates(subset=['id'], inplace=True)
        
        self.data['ingredients'] = self.data['ingredients'].apply(eval)

        year_oil = {}

        for year in range(2002, 2011):
            oil_types = utils.oil_types
            df_year = self.data[self.data['year'] == year]
            number_id = df_year['id'].nunique()
            
            for _, row in df_year.iterrows():
                ingredients_set = set(row['ingredients'])
                for oil_type in oil_types.keys():
                    if oil_type in ingredients_set:
                        oil_types[oil_type] += 1
            
            year_oil[year] = {oil: count / number_id for oil, count in oil_types.items()}

        for year, oils in year_oil.items():
            for oil in oils:
                year_oil[year][oil] =  year_oil[year][oil]/sum(oils.values())

        df_oils = pd.DataFrame(year_oil).T.reset_index().rename(columns={'index': 'Year'})
        df_oils = df_oils.melt(id_vars=['Year'], var_name='Oil Type', value_name='Proportion')
        df_oils.to_sql(name='oils_dataframe', con=engine, if_exists='replace')

        return df_oils

    def group_interactions_year(self):
        
        grouped_interactions = self.data.groupby('year')['review'].count()
        indices , values = grouped_interactions.index , grouped_interactions.values

        return indices ,values

    def group_recipes_year(self):

        grouped_recipes = self.data.groupby('year')['id'].nunique()
        indices , values = grouped_recipes.index , grouped_recipes.values

        return indices , values


    def get_tags(self , year):

        tags = Counter()
        current = self.data
        current = current[current['year'] == year]
        tags_df = current['tags']

        for row in tags_df:
            row = ast.literal_eval(row)   
            tags += Counter(row)
            
        return tags

    def get_top_tags(self , year):

        top_commun_year = {}

        tag_year = self.get_tags(year)

        top_commun_year[year] = tag_year.most_common(100)
        
        
        return top_commun_year
    
    def get_top_tag_per_year(self):

        file_path = 'top_tags.json'
        
        if os.path.exists(file_path) :
            with open(file_path , 'r') as file:
                set_number_tags = json.load(file)
        
        else:

            set_number_tags = {}
            for set_number in range(0 , 10):
                top_tags_years = {}
                for year in range(2002 , 2011):
                    tag_year = self.get_top_tags(year)
                    start_idx = set_number * 10
                    end_idx = start_idx + 10 + 1 
                    labels = [k for (k, _) in tag_year[year]][start_idx:end_idx]
                    sizes = [v for (_, v) in tag_year[year]][start_idx:end_idx]
                    top_tags_years[year] = [labels , sizes]
                        
                set_number_tags[set_number] = top_tags_years

            with open(file_path , 'w') as file:
                json.dump(set_number_tags , file)


        return set_number_tags
    
    def analyze_cuisines(self , engine):
        
        try:
            data = pd.read_sql_table('cuisine_data', con=engine)
            if not data.empty:
                return data
        except Exception as e:
            print(f"Failed to load data from database: {e}")
        
        self.data = self.data.drop_duplicates(subset=['id'])
        id_count = self.data['id'].nunique()

        year_ingredients = {}
        for cuisine in self.data['cuisine'].unique():
            if cuisine != 'other':
                df_cuisine = self.data[self.data['cuisine'] == cuisine]
                proportion = df_cuisine.shape[0]/id_count
                if proportion <= 0.008:
                    year_ingredients['others'] = year_ingredients.get('others' , 0) + proportion
                else:
                    year_ingredients[cuisine] = proportion
            
        labels = year_ingredients.keys()
        sizes = year_ingredients.values()

        cuisine_df = pd.DataFrame({
            'Cuisine' : labels,
            'Proportion' : sizes
        })
        
        cuisine_df.to_sql(name='cuisine_data', con=engine, if_exists='replace')

        return cuisine_df
    

    def cuisine_evolution(self , engine):

        try:
            data = pd.read_sql_table('cuisine_evolution_dataframe', con=engine)
            if not data.empty:
                return data
        except Exception as e:
            print(f"Failed to load data from database: {e}")
        df_filtered = self.data[self.data['cuisine'].isin(utils.relevant_cuisines)]
        cuisine_counts = df_filtered.groupby(['year' , 'cuisine'])['id'].nunique()
        year_counts = df_filtered.groupby(['year'])['id'].nunique()
        proportion = cuisine_counts.div(year_counts , level = 'year')
        proportion_df = proportion.reset_index()
        proportion_df.columns = ['Year' , 'Cuisine' , 'Proportion']
        cuisine_df = (
        proportion_df.pivot(index='Year', columns='Cuisine', values='Proportion')
        .reindex(range(2002, 2011)).fillna(0)
        * 100)
        cuisine_df.to_sql(name='cuisine_evolution_dataframe', con=engine, if_exists='replace')

        return cuisine_df
    
    def top_commun_ingredients(self , engine):
        
        try:
            data = pd.read_sql_table('cuisine_top_ingredients', con=engine)
            if not data.empty:
                return data
        except Exception as e:
            print(f"Failed to load data from database: {e}")
        
        self.data['ingredients'] = self.data['ingredients'].apply(eval)
        self.data = self.data[self.data['cuisine'].isin(utils.relevant_cuisines)]
        df_cuisine = self.data.groupby('cuisine')
        ingredients_counts = df_cuisine['ingredients'].apply(lambda x : Counter([item for sublist in x for item in sublist]).most_common(5))
        ingredients_counts = ingredients_counts.apply(lambda x : [k for (k,_) in x])
        top_ingredients = pd.DataFrame(ingredients_counts).reset_index('cuisine')
        ingredients_expanded = pd.DataFrame(top_ingredients['ingredients'].apply(pd.Series))
        ingredients_expanded.columns = [f'Top ingredient {i+1}' for i in range(ingredients_expanded.shape[1])]
        final_ingredients = pd.concat([top_ingredients.drop(columns = ['ingredients']) , ingredients_expanded] , axis = 1).astype('string')
<<<<<<< HEAD
        print(final_ingredients)
        final_ingredients.to_sql(name='top_ingredients', con=engine, if_exists='replace')
        return final_ingredients
            
    def proportion_quick_recipe(self, engine):
        """
        Calcule la proportion des recettes rapides et tente de récupérer les données existantes de la base de données.
        Si les données ne sont pas trouvées, procède au calcul et sauvegarde le résultat dans la base de données.
        """

        try:
            data = pd.read_sql_table('quick_recipe_proportion_table', con=engine)
            if not data.empty:
                logger.info('Data found in the database.')
                return data
            else:
                logger.info('No data found in the table, calculating proportions.')
        except Exception as e:
            logger.error(f"Failed to load data from database: {e}")

        def contains_any_tag(tag_string, target_tags):
            try:
                # Safely evaluate the string to a list
                tags_list = ast.literal_eval(tag_string)
                # Check if any target tag is in the list of tags
                return any(tag in target_tags for tag in tags_list)
            except:
                # In case of any error during evaluation, return False
                return False
            
        
        # Suppression des doublons basée sur 'id'
        unique_recipes = self.data.drop_duplicates(subset='id')
        # Filter the data to include only years 2002 to 2010
        unique_recipes = unique_recipes[unique_recipes['year'].between(2002, 2010)]

        logger.info('Duplicates removed from data and data between 2002 and 2010.')
 
        # Définition des tags cibles et pertinents
        target_tags = ['30-minutes-or-less', '15-minutes-or-less']
        all_relevant_tags = ['30-minutes-or-less', '15-minutes-or-less', '4-hours-or-less', '60-minutes-or-less']
        logger.info('Tags for filtering set.')        

        # Filtrer les recettes contenant au moins un des tags cibles
        # Filtrer les recettes avec au moins un des target_tags
        df_target = unique_recipes[unique_recipes['tags'].apply(lambda tags: contains_any_tag(tags, target_tags))]
        df_relevant = unique_recipes[unique_recipes['tags'].apply(lambda tags: contains_any_tag(tags, all_relevant_tags))]
        logger.info('Recipes filtered based on tags.')
   

        # Compter les recettes par année pour chaque groupe
        target_counts = df_target.groupby('year').size()
        relevant_counts = df_relevant.groupby('year').size()
        logger.info('Recipes counted by year.')

        # Calculer la proportion en pourcentage
        proportions = (target_counts / relevant_counts) * 100
        proportions_df = proportions.reset_index()
        proportions_df.columns = ['Year', 'Proportion']
        logger.info('Proportions calculated.')

        try:
            # Tentative de chargement de la table pour vérifier si elle est vide
            data = pd.read_sql_table('quick_recipe_proportion_table', con=engine)
            if data.empty:
                logger.info(f"The table {'quick_recipe_proportion_table'} is empty, proceeding to save data.")
            else:
                logger.info(f"The table {'quick_recipe_proportion_table'} contains data. New data will replace the existing data.")
            
            # Sauvegarde des données dans la base de données
            proportions_df.to_sql(name='quick_recipe_proportion_table',con=engine,if_exists='replace')
            logger.info('Data saved to the database.')

        except Exception as e:
            if 'does not exist' in str(e):
                logger.info(f"The table {'quick_recipe_proportion_table'} does not exist. Creating new table and saving data.")
                proportions_df.to_sql(name='quick_recipe_proportion_table', con=engine, if_exists='replace')
                logger.info('Data saved to the database.')
            else:
                logger.error(f"Failed to save data to the database: {e}")

        return proportions_df
    
    def get_quick_recipe_interaction_rate(self , engine):
        try:
            existing_data = pd.read_sql_table('rate_interactions_for_quick_recipe', con=engine)
            if not existing_data.empty:
                logger.info('Data found in the database.')
                return existing_data
            else:
                logger.info('No data found in the table, calculation of the number of interaction for quick recipe per year.')
        except Exception as e:
            logger.error(f"Failed to load data from database: {e}")

        def contains_any_tag(tag_string, target_tags):
            try:
                # Safely evaluate the string to a list
                tags_list = ast.literal_eval(tag_string)
                # Check if any target tag is in the list of tags
                return any(tag in target_tags for tag in tags_list)
            except:
                # In case of any error during evaluation, return False
                return False    
        # Quick tags à filtrer
        quick_tags = ['30-minutes-or-less', '15-minutes-or-less']

        # Filtrer les recettes avec des quick tags
        quick_recipes = self.data[self.data['tags'].apply(lambda x: contains_any_tag(x, quick_tags))]

        # Compter les interactions totales par année
        total_interactions_by_year = self.data.groupby('year').size().reset_index(name='Total_Interactions')

        # Compter les interactions pour les quicks recipe par année
        quick_interactions_by_year = quick_recipes.groupby('year').size().reset_index(name='Quick_Tag_Interactions')

        # Fusionner les interactions totales et celles avec quick tags
        rate_quick_recipe = pd.merge(
            quick_interactions_by_year,
            total_interactions_by_year,
            on='year',
            how='left'
        )

        # Calculer la proportion des interactions des quick tags
        rate_quick_recipe['Proportion'] = (rate_quick_recipe['Quick_Tag_Interactions'] / 
                                        rate_quick_recipe['Total_Interactions']) * 100
        # Filter the data to include only years 2002 to 2010
        rate_quick_recipe = rate_quick_recipe[rate_quick_recipe['year'].between(2002, 2010)]

 
        # Sauvegarde des données dans la base de données
        rate_quick_recipe.to_sql(name='rate_interactions_for_quick_recipe',con=engine,if_exists='replace')
        logger.info('Data saved to the database.')

        return rate_quick_recipe
    
    def get_categories_quick_recipe(self, engine):
        """
        Calcule les proportions des catégories de recettes rapides et sauvegarde les résultats dans la base de données.
        """
        logger.info("Starting the process to calculate quick recipe categories.")
        
        # Tenter de charger les données existantes depuis la base de données
        try:
            data = pd.read_sql_table('categories_quick_recipe', con=engine)
            if not data.empty:
                logger.info('Data found in the database. Returning existing data.')
                return data
            else:
                logger.info('No data found in the table, proceeding with calculation.')
        except Exception as e:
            logger.error(f"Failed to load data from database: {e}")
        
        def contains_any_tag(tag_string, target_tags):
            try:
                # Safely evaluate the string to a list
                tags_list = ast.literal_eval(tag_string)
                # Check if any target tag is in the list of tags
                return any(tag in target_tags for tag in tags_list)
            except Exception as e:
                logger.error(f"Error evaluating tags: {e}")
                # In case of any error during evaluation, return False
                return False

        # Suppression des doublons basée sur 'id'
        logger.info("Removing duplicates based on 'id'.")
        unique_recipes = self.data.drop_duplicates(subset='id')
        logger.info(f"Number of unique recipes after removing duplicates: {len(unique_recipes)}.")

        # Filtrer les données entre 2002 et 2010
        logger.info("Filtering recipes between the years 2002 and 2010.")
        unique_recipes = unique_recipes[unique_recipes['year'].between(2002, 2010)]
        logger.info(f"Number of recipes after filtering by year: {len(unique_recipes)}.")

        # Définition des tags cibles et pertinents
        target_tags = ['30-minutes-or-less', '15-minutes-or-less']
        logger.info(f"Filtering recipes containing target tags: {target_tags}.")

        # Filtrer les recettes contenant au moins un des tags cibles
        quick_recipes = unique_recipes[unique_recipes['tags'].apply(lambda tags: contains_any_tag(tags, target_tags))]
        logger.info(f"Number of quick recipes identified: {len(quick_recipes)}.")

        # Extraire les tags associés aux types de plats
        main_categories = ['main-dish', 'desserts', 'appetizers', 'soups-stews', 'salads', 'side-dishes', 'snacks']
        logger.info(f"Extracting categories from quick recipes: {main_categories}.")

        category_count = {category: quick_recipes['tags'].apply(lambda x: category in x).sum() for category in main_categories}
        logger.info(f"Category counts calculated: {category_count}")

        # Transformation en DataFrame (catégories en colonnes -> catégories en lignes)
        category_df = pd.DataFrame(list(category_count.items()), columns=["Category", "Count"])
        
        # Sauvegarde des données dans la base de données
        try:
            logger.info("Saving category counts to the database.")
            category_df.to_sql(name='categories_quick_recipe', con=engine, if_exists='replace', index=False)
            logger.info('Data successfully saved to the database.')
        except Exception as e:
            logger.error(f"Failed to save category counts to the database: {e}")

        return category_df
=======
        final_ingredients.drop
        final_ingredients.to_sql(name='cuisine_top_ingredients', con=engine, if_exists='replace')
        return final_ingredients
    
    def analyse_cuisine_nutritions(self , engine):
        
        try:
            data = pd.read_sql_table('cuisines_nutritions', con=engine)
            if not data.empty:
                return data
        except Exception as e:
            print(f"Failed to load data from database: {e}")
        
        self.data = self.data[self.data['cuisine'].isin(utils.relevant_cuisines)]
        cuisines = self.data.groupby('cuisine')
        cuisines_nutritions = pd.DataFrame()
        for name , group in cuisines :
            if name !='other':
                nutrition_medians = group[['sugar', 'protein', 'carbs', 'totalFat', 'satFat', 'sodium', 'cal', 'minutes']].median()
                nutrition_medians = pd.DataFrame(nutrition_medians).T
                nutrition_medians['cuisine'] = name
                cuisines_nutritions = pd.concat([cuisines_nutritions , nutrition_medians] , axis = 0)
            
        cuisines_nutritions = cuisines_nutritions.set_index('cuisine')
        cuisines_nutritions.to_sql(name='cuisines_nutritions', con=engine, if_exists='replace')

        return cuisines_nutritions
>>>>>>> 7c48fa52
<|MERGE_RESOLUTION|>--- conflicted
+++ resolved
@@ -5,13 +5,10 @@
 import os
 import json 
 import streamlit as st
-<<<<<<< HEAD
+import utils
 from sqlalchemy.types import Integer, Float, String
 from logger_config import logger
 import ast
-=======
-import utils
->>>>>>> 7c48fa52
 
 class DataAnalyzer:
     
@@ -214,10 +211,33 @@
         ingredients_expanded = pd.DataFrame(top_ingredients['ingredients'].apply(pd.Series))
         ingredients_expanded.columns = [f'Top ingredient {i+1}' for i in range(ingredients_expanded.shape[1])]
         final_ingredients = pd.concat([top_ingredients.drop(columns = ['ingredients']) , ingredients_expanded] , axis = 1).astype('string')
-<<<<<<< HEAD
-        print(final_ingredients)
-        final_ingredients.to_sql(name='top_ingredients', con=engine, if_exists='replace')
+        final_ingredients.drop
+        final_ingredients.to_sql(name='cuisine_top_ingredients', con=engine, if_exists='replace')
         return final_ingredients
+    
+    def analyse_cuisine_nutritions(self , engine):
+        
+        try:
+            data = pd.read_sql_table('cuisines_nutritions', con=engine)
+            if not data.empty:
+                return data
+        except Exception as e:
+            print(f"Failed to load data from database: {e}")
+        
+        self.data = self.data[self.data['cuisine'].isin(utils.relevant_cuisines)]
+        cuisines = self.data.groupby('cuisine')
+        cuisines_nutritions = pd.DataFrame()
+        for name , group in cuisines :
+            if name !='other':
+                nutrition_medians = group[['sugar', 'protein', 'carbs', 'totalFat', 'satFat', 'sodium', 'cal', 'minutes']].median()
+                nutrition_medians = pd.DataFrame(nutrition_medians).T
+                nutrition_medians['cuisine'] = name
+                cuisines_nutritions = pd.concat([cuisines_nutritions , nutrition_medians] , axis = 0)
+            
+        cuisines_nutritions = cuisines_nutritions.set_index('cuisine')
+        cuisines_nutritions.to_sql(name='cuisines_nutritions', con=engine, if_exists='replace')
+
+        return cuisines_nutritions
             
     def proportion_quick_recipe(self, engine):
         """
@@ -415,33 +435,4 @@
         except Exception as e:
             logger.error(f"Failed to save category counts to the database: {e}")
 
-        return category_df
-=======
-        final_ingredients.drop
-        final_ingredients.to_sql(name='cuisine_top_ingredients', con=engine, if_exists='replace')
-        return final_ingredients
-    
-    def analyse_cuisine_nutritions(self , engine):
-        
-        try:
-            data = pd.read_sql_table('cuisines_nutritions', con=engine)
-            if not data.empty:
-                return data
-        except Exception as e:
-            print(f"Failed to load data from database: {e}")
-        
-        self.data = self.data[self.data['cuisine'].isin(utils.relevant_cuisines)]
-        cuisines = self.data.groupby('cuisine')
-        cuisines_nutritions = pd.DataFrame()
-        for name , group in cuisines :
-            if name !='other':
-                nutrition_medians = group[['sugar', 'protein', 'carbs', 'totalFat', 'satFat', 'sodium', 'cal', 'minutes']].median()
-                nutrition_medians = pd.DataFrame(nutrition_medians).T
-                nutrition_medians['cuisine'] = name
-                cuisines_nutritions = pd.concat([cuisines_nutritions , nutrition_medians] , axis = 0)
-            
-        cuisines_nutritions = cuisines_nutritions.set_index('cuisine')
-        cuisines_nutritions.to_sql(name='cuisines_nutritions', con=engine, if_exists='replace')
-
-        return cuisines_nutritions
->>>>>>> 7c48fa52
+        return category_df