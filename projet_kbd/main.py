--- conflicted
+++ resolved
@@ -11,28 +11,20 @@
 from data_downloader import download_data
 from logger_config import logger
 import streamlit_app
-from config import DB_PATH , DATA_DIR , RECIPES_FILE , INTERACTIONS_FILE
 
+# Define base directory (KitBigData)
+BASE_DIR = os.path.abspath(os.path.join(os.path.dirname(__file__), ".."))
+
+# Paths to database and data files
+DB_PATH = os.path.join(BASE_DIR, "projet_kbd", "database", "streamlit.db")
+DATA_DIR = os.path.join(BASE_DIR, "Data")
+RECIPES_FILE = "RAW_recipes.csv"
+INTERACTIONS_FILE = "RAW_interactions.csv"
 
 DATA_FILES = {
-<<<<<<< HEAD
     "RAW_recipes.csv": ("https://drive.google.com/uc?id=1mrct6Jo7PjwHnFpNZ3JKc2g1dvGaeC0w", DATA_DIR),
     "RAW_interactions.csv": ("https://drive.google.com/uc?id=1ikGYx3h741P2JIkFwIclhciiIGeBWpTL", DATA_DIR),
     "streamlit.db": ("https://drive.google.com/uc?id=1zLTBuYKqJh3KMFWtO2ODtwl-ZuI5wml0", os.path.join(BASE_DIR, "projet_kbd", "database"))
-=======
-    "RAW_recipes.csv": (
-        "https://drive.google.com/uc?id=1mrct6Jo7PjwHnFpNZ3JKc2g1dvGaeC0w",
-        DATA_DIR,
-    ),
-    "RAW_interactions.csv": (
-        "https://drive.google.com/uc?id=1ikGYx3h741P2JIkFwIclhciiIGeBWpTL",
-        DATA_DIR,
-    ),
-    "streamlit.db": (
-        "https://drive.google.com/uc?id=1LboRS888bE4EaKGRQosd_4LspGFOADs7",
-        os.path.join(BASE_DIR, "projet_kbd", "database"),
-    ),
->>>>>>> 56343474
 }
 
 # Create SQLAlchemy engine dynamically
@@ -41,12 +33,10 @@
 
 def create_database_if_not_exists(db_path):
     """
-    Creates an empty SQLite database if it does not already exist.
+    Creates the SQLite database file if it does not already exist.
 
-    Parameters:
-    ----------
-    db_path : str
-        The path to the SQLite database file.
+    Args:
+        db_path (str): The path to the SQLite database file.
     """
     if not os.path.exists(db_path):
         # Ensure the directory exists
@@ -63,16 +53,11 @@
 def validate_data_files(data_dir):
     """
     Ensures that the required data files exist after the download step.
+    Raises an exception if any file is missing.
 
-    Parameters:
-    ----------
-    data_dir : str
-        The directory where the data files are stored.
-
-    Raises:
-    -------
-    FileNotFoundError
-        If any of the required files are missing.
+    Args:
+        data_dir (str): The directory where the data files are expected to be
+        located.
     """
     required_files = [RECIPES_FILE, INTERACTIONS_FILE]
     for file_name in required_files:
